--- conflicted
+++ resolved
@@ -25,12 +25,6 @@
     setattr(rediscluster, '_datadog_patch', True)
 
     _w = wrapt.wrap_function_wrapper
-<<<<<<< HEAD
-    _w('rediscluster', 'StrictRedisCluster.execute_command', traced_execute_command)
-    _w('rediscluster', 'StrictRedisCluster.pipeline', traced_pipeline)
-    _w('rediscluster', 'StrictClusterPipeline.execute', traced_execute_pipeline)
-    Pin(service=redisx.DEFAULT_SERVICE, app=redisx.APP).onto(rediscluster.StrictRedisCluster)
-=======
     if REDISCLUSTER_VERSION >= (2, 0, 0):
         _w('rediscluster', 'RedisCluster.execute_command', traced_execute_command)
         _w('rediscluster', 'RedisCluster.pipeline', traced_pipeline)
@@ -41,7 +35,6 @@
         _w('rediscluster', 'StrictRedisCluster.pipeline', traced_pipeline)
         _w('rediscluster', 'StrictClusterPipeline.execute', traced_execute_pipeline)
         Pin(service=redisx.DEFAULT_SERVICE, app=redisx.APP).onto(rediscluster.StrictRedisCluster)
->>>>>>> ebcae8e5
 
 
 def unpatch():
