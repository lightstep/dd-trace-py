--- conflicted
+++ resolved
@@ -13,11 +13,7 @@
 
 from ddtrace import config, Pin
 from ddtrace.vendor import debtcollector, wrapt
-<<<<<<< HEAD
-from ddtrace.compat import parse
-=======
 from ddtrace.compat import getattr_static
->>>>>>> ebcae8e5
 from ddtrace.constants import ANALYTICS_SAMPLE_RATE_KEY
 from ddtrace.contrib import func_name, dbapi
 from ddtrace.ext import http, sql as sqlx, SpanTypes
@@ -398,25 +394,7 @@
                 span.set_tag("http.route", route)
 
             # Set HTTP Request tags
-<<<<<<< HEAD
-            # Build `http.url` tag value from request info
-            # DEV: We are explicitly omitting query strings since they may contain sensitive information
-            span.set_tag(
-                http.URL,
-                parse.urlunparse(
-                    parse.ParseResult(
-                        scheme=request.scheme,
-                        netloc=request.get_host(),  # this will include `host:port`
-                        path=request.path,
-                        params="",
-                        query="",
-                        fragment="",
-                    )
-                ),
-            )
-=======
             span.set_tag(http.URL, utils.get_request_uri(request))
->>>>>>> ebcae8e5
 
             response = func(*args, **kwargs)
 
@@ -456,10 +434,6 @@
 
 def instrument_view(django, view):
     """Helper to wrap Django views."""
-<<<<<<< HEAD
-
-=======
->>>>>>> ebcae8e5
     # All views should be callable, double check before doing anything
     if not callable(view) or isinstance(view, wrapt.ObjectProxy):
         return view
@@ -469,26 +443,18 @@
     lifecycle_methods = ("setup", "dispatch", "http_method_not_allowed")
     for name in list(http_method_names) + list(lifecycle_methods):
         try:
-<<<<<<< HEAD
-            func = getattr(view, name, None)
-=======
             # View methods can be staticmethods
             func = getattr_static(view, name, None)
->>>>>>> ebcae8e5
             if not func or isinstance(func, wrapt.ObjectProxy):
                 continue
 
             resource = "{0}.{1}".format(func_name(view), name)
             op_name = "django.view.{0}".format(name)
-<<<<<<< HEAD
-            wrap(view, name, traced_func(django, name=op_name, resource=resource))
-=======
 
             # Set attribute here rather than using wrapt.wrappers.wrap_function_wrapper
             # since it will not resolve attribute to staticmethods
             wrapper = wrapt.FunctionWrapper(func, traced_func(django, name=op_name, resource=resource))
             setattr(view, name, wrapper)
->>>>>>> ebcae8e5
         except Exception:
             log.debug("Failed to instrument Django view %r function %s", view, name, exc_info=True)
 
