--- conflicted
+++ resolved
@@ -43,22 +43,6 @@
             regex = getattr(pattern, "regex", None)
             if regex:
                 route = getattr(regex, "pattern", "")
-<<<<<<< HEAD
-
-    return route
-
-
-def set_tag_array(span, prefix, value):
-    """Helper to set a span tag as a single value or an array"""
-    if not value:
-        return
-
-    if len(value) == 1:
-        span.set_tag(prefix, value[0])
-    else:
-        for i, v in enumerate(value, start=0):
-            span.set_tag("{0}.{1}".format(prefix, i), v)
-=======
 
     return route
 
@@ -105,5 +89,4 @@
     # DEV: We are explicitly omitting query strings since they may contain sensitive information
     return parse.urlunparse(
         parse.ParseResult(scheme=request.scheme, netloc=host, path=request.path, params="", query="", fragment="",)
-    )
->>>>>>> ebcae8e5
+    )