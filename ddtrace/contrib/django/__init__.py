"""
The Django__ integration traces requests, views, template renderers, database
and cache calls in a Django application.

<<<<<<< HEAD
=======

Enable Django tracing automatically via ``ddtrace-run``::

    ddtrace-run python manage.py runserver


Django tracing can also be enabled manually::

    from ddtrace import patch_all
    patch_all()

>>>>>>> ebcae8e5

To have Django capture the tracer logs, ensure the ``LOGGING`` variable in
``settings.py`` looks similar to::

    LOGGING = {
        'loggers': {
            'ddtrace': {
                'handlers': ['console'],
                'level': 'WARNING',
            },
        },
    }


Configuration
~~~~~~~~~~~~~
.. py:data:: ddtrace.config.django['distributed_tracing_enabled']

   Whether or not to parse distributed tracing headers from requests received by your Django app.

   Default: ``True``

.. py:data:: ddtrace.config.django['analytics_enabled']

   Whether to generate APM events for Django in Trace Search & Analytics.

   Can also be enabled with the ``DD_DJANGO_ANALYTICS_ENABLED`` environment variable.

   Default: ``None``

.. py:data:: ddtrace.config.django['service_name']

   The service name reported for your Django app.

   Can also be configured via the ``DD_SERVICE_NAME`` environment variable.

   Default: ``'django'``

.. py:data:: ddtrace.config.django['cache_service_name']

   The service name reported for your Django app cache layer.

   Can also be configured via the ``DD_DJANGO_CACHE_SERVICE_NAME`` environment variable.

   Default: ``'django'``

.. py:data:: ddtrace.config.django['database_service_name_prefix']

   A string to be prepended to the service name reported for your Django app database layer.

   Can also be configured via the ``DD_DJANGO_DATABASE_SERVICE_NAME_PREFIX`` environment variable.

   The database service name is the name of the database appended with 'db'.

   Default: ``''``

.. py:data:: ddtrace.config.django['instrument_databases']

   Whether or not to instrument databases.

   Default: ``True``

.. py:data:: ddtrace.config.django['instrument_caches']

   Whether or not to instrument caches.

   Default: ``True``

.. py:data:: ddtrace.config.django['trace_query_string']

   Whether or not to include the query string as a tag.

   Default: ``False``


Example::

    from ddtrace import config

    # Enable distributed tracing
    config.django['distributed_tracing_enabled'] = True

    # Override service name
    config.django['service_name'] = 'custom-service-name'


Migration from ddtrace<=0.33.0
~~~~~~~~~~~~~~~~~~~~~~~~~~~~~~
The Django integration provides automatic migration from enabling tracing using
a middleware to the method consistent with our integrations. Application
developers are encouraged to convert their configuration of the tracer to the
latter.

<<<<<<< HEAD
1. Remove ``'ddtrace.config.django'`` from ``INSTALLED_APPS`` in
=======
1. Remove ``'ddtrace.contrib.django'`` from ``INSTALLED_APPS`` in
>>>>>>> ebcae8e5
   ``settings.py``.

2. Replace ``DATADOG_TRACE`` configuration in ``settings.py`` according to the
   table below.

3. Remove ``TraceMiddleware`` or ``TraceExceptionMiddleware`` if used in
   ``settings.py``.

<<<<<<< HEAD
=======
3. Enable Django tracing automatically via `ddtrace-run`` or manually by
   adding ``ddtrace.patch_all()`` to ``settings.py``.

>>>>>>> ebcae8e5
The mapping from old configuration settings to new ones.

+-----------------------------+-------------------------------------------------------------------------------------------------------------------------+
| ``DATADOG_TRACE``           | Configuration                                                                                                           |
+=============================+=========================================================================================================================+
| ``AGENT_HOSTNAME``          | ``DD_AGENT_HOST`` environment variable or ``tracer.configure(hostname=)``                                               |
+-----------------------------+-------------------------------------------------------------------------------------------------------------------------+
| ``AGENT_PORT``              | ``DD_TRACE_AGENT_PORT`` environment variable or ``tracer.configure(port=)``                                             |
+-----------------------------+-------------------------------------------------------------------------------------------------------------------------+
| ``AUTO_INSTRUMENT``         | N/A Instrumentation is automatic                                                                                        |
+-----------------------------+-------------------------------------------------------------------------------------------------------------------------+
| ``INSTRUMENT_CACHE``        | N/A Instrumentation is automatic                                                                                        |
+-----------------------------+-------------------------------------------------------------------------------------------------------------------------+
| ``INSTRUMENT_DATABASE``     | ``config.django['instrument_databases']``                                                                               |
+-----------------------------+-------------------------------------------------------------------------------------------------------------------------+
| ``INSTRUMENT_TEMPLATE``     | ``config.django['instrument_caches']``                                                                                  |
+-----------------------------+-------------------------------------------------------------------------------------------------------------------------+
| ``DEFAULT_DATABASE_PREFIX`` | ``config.django['database_service_name_prefix']``                                                                       |
+-----------------------------+-------------------------------------------------------------------------------------------------------------------------+
| ``DEFAULT_SERVICE``         | ``DD_SERVICE_NAME`` environment variable or ``config.django['service_name']``                                           |
+-----------------------------+-------------------------------------------------------------------------------------------------------------------------+
| ``DEFAULT_CACHE_SERVICE``   | ``config.django['cache_service_name']``                                                                                 |
+-----------------------------+-------------------------------------------------------------------------------------------------------------------------+
| ``ENABLED``                 | ``tracer.configure(enabled=)``                                                                                          |
+-----------------------------+-------------------------------------------------------------------------------------------------------------------------+
| ``DISTRIBUTED_TRACING``     | ``config.django['distributed_tracing_enabled']``                                                                        |
+-----------------------------+-------------------------------------------------------------------------------------------------------------------------+
| ``ANALYTICS_ENABLED``       | ``config.django['analytics_enabled']``                                                                                  |
+-----------------------------+-------------------------------------------------------------------------------------------------------------------------+
| ``ANALYTICS_SAMPLE_RATE``   | ``config.django['analytics_sample_rate']``                                                                              |
+-----------------------------+-------------------------------------------------------------------------------------------------------------------------+
| ``TRACE_QUERY_STRING``      | ``config.django['trace_query_string']``                                                                                 |
+-----------------------------+-------------------------------------------------------------------------------------------------------------------------+
| ``TAGS``                    | ``DD_TRACE_GLOBAL_TAGS`` environment variable or ``tracer.set_tags()``                                                  |
+-----------------------------+-------------------------------------------------------------------------------------------------------------------------+
| ``TRACER``                  | N/A - if a particular tracer is required for the Django integration use ``Pin.override(Pin.get_from(django), tracer=)`` |
+-----------------------------+-------------------------------------------------------------------------------------------------------------------------+

Examples
--------
Before::

   # settings.py
   INSTALLED_APPS = [
       # your Django apps...
       'ddtrace.contrib.django',
   ]

   DATADOG_TRACE = {
       'AGENT_HOSTNAME': 'localhost',
       'AGENT_PORT': 8126,
       'AUTO_INSTRUMENT': True,
       'INSTRUMENT_CACHE': True,
       'INSTRUMENT_DATABASE': True,
       'INSTRUMENT_TEMPLATE': True,
       'DEFAULT_SERVICE': 'my-django-app',
       'DEFAULT_CACHE_SERVICE': 'my-cache',
       'DEFAULT_DATABASE_PREFIX': 'my-',
       'ENABLED': True,
       'DISTRIBUTED_TRACING': True,
       'ANALYTICS_ENABLED': True,
       'ANALYTICS_SAMPLE_RATE': 0.5,
       'TRACE_QUERY_STRING': None,
       'TAGS': {'env': 'production'},
       'TRACER': 'my.custom.tracer',
   }

After::

   # settings.py
   INSTALLED_APPS = [
       # your Django apps...
   ]

   from ddtrace import config, tracer
   tracer.configure(hostname='localhost', port=8126, enabled=True)
   config.django['service_name'] = 'my-django-app'
   config.django['cache_service_name'] = 'my-cache'
   config.django['django_service_name_prefix'] = 'my-'
   config.django['instrument_databases'] = True
   config.django['instrument_caches'] = True
   config.django['trace_query_string'] = True
   config.django['analytics_enabled'] = True
   config.django['analytics_sample_rate'] = 0.5
   tracer.set_tags({'env': 'production'})

   import my.custom.tracer
<<<<<<< HEAD
   from ddtrace import Pin
   import django
=======
   from ddtrace import Pin, patch_all
   import django
   patch_all()
>>>>>>> ebcae8e5
   Pin.override(Pin.get_from(django), tracer=my.custom.tracer)

.. __: https://www.djangoproject.com/
"""  # noqa: E501
from ...utils.importlib import require_modules


required_modules = ["django"]

with require_modules(required_modules) as missing_modules:
    if not missing_modules:
        from .middleware import TraceMiddleware
        from .patch import patch, unpatch

        __all__ = ["patch", "unpatch", "TraceMiddleware"]


# define the Django app configuration
default_app_config = "ddtrace.contrib.django.apps.TracerConfig"<|MERGE_RESOLUTION|>--- conflicted
+++ resolved
@@ -2,8 +2,6 @@
 The Django__ integration traces requests, views, template renderers, database
 and cache calls in a Django application.
 
-<<<<<<< HEAD
-=======
 
 Enable Django tracing automatically via ``ddtrace-run``::
 
@@ -15,7 +13,6 @@
     from ddtrace import patch_all
     patch_all()
 
->>>>>>> ebcae8e5
 
 To have Django capture the tracer logs, ensure the ``LOGGING`` variable in
 ``settings.py`` looks similar to::
@@ -109,11 +106,7 @@
 developers are encouraged to convert their configuration of the tracer to the
 latter.
 
-<<<<<<< HEAD
-1. Remove ``'ddtrace.config.django'`` from ``INSTALLED_APPS`` in
-=======
 1. Remove ``'ddtrace.contrib.django'`` from ``INSTALLED_APPS`` in
->>>>>>> ebcae8e5
    ``settings.py``.
 
 2. Replace ``DATADOG_TRACE`` configuration in ``settings.py`` according to the
@@ -122,12 +115,9 @@
 3. Remove ``TraceMiddleware`` or ``TraceExceptionMiddleware`` if used in
    ``settings.py``.
 
-<<<<<<< HEAD
-=======
 3. Enable Django tracing automatically via `ddtrace-run`` or manually by
    adding ``ddtrace.patch_all()`` to ``settings.py``.
 
->>>>>>> ebcae8e5
 The mapping from old configuration settings to new ones.
 
 +-----------------------------+-------------------------------------------------------------------------------------------------------------------------+
@@ -215,14 +205,9 @@
    tracer.set_tags({'env': 'production'})
 
    import my.custom.tracer
-<<<<<<< HEAD
-   from ddtrace import Pin
-   import django
-=======
    from ddtrace import Pin, patch_all
    import django
    patch_all()
->>>>>>> ebcae8e5
    Pin.override(Pin.get_from(django), tracer=my.custom.tracer)
 
 .. __: https://www.djangoproject.com/
