--- conflicted
+++ resolved
@@ -1,14 +1,8 @@
-# stdlib
-<<<<<<< HEAD
 import json
-import logging
-=======
->>>>>>> a25babd4
 import time
 
 import ddtrace
 
-# project
 from .encoding import get_encoder, JSONEncoder
 from .compat import httplib, PYTHON_VERSION, PYTHON_INTERPRETER, get_connection_response
 from .internal.logger import get_logger
