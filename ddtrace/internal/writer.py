# stdlib
import itertools
import random
import time

from .. import api
from .. import compat
from .. import _worker
from ..internal.logger import get_logger
from ..sampler import BasePrioritySampler
from ..settings import config
<<<<<<< HEAD
from ..vendor import monotonic
=======
>>>>>>> ebcae8e5
from ddtrace.vendor.six.moves.queue import Queue, Full, Empty

log = get_logger(__name__)


MAX_TRACES = 1000

DEFAULT_TIMEOUT = 5
LOG_ERR_INTERVAL = 60


class AgentWriter(_worker.PeriodicWorkerThread):

    QUEUE_PROCESSING_INTERVAL = 1

    def __init__(
        self,
        hostname="localhost",
        port=8126,
        uds_path=None,
        https=False,
        shutdown_timeout=DEFAULT_TIMEOUT,
        filters=None,
        sampler=None,
        priority_sampler=None,
        dogstatsd=None,
    ):
        super(AgentWriter, self).__init__(
            interval=self.QUEUE_PROCESSING_INTERVAL, exit_timeout=shutdown_timeout, name=self.__class__.__name__
        )
        self._trace_queue = Q(maxsize=MAX_TRACES)
        self._filters = filters
        self._sampler = sampler
        self._priority_sampler = priority_sampler
        self._last_error_ts = 0
        self.dogstatsd = dogstatsd
        self.api = api.API(
            hostname, port, uds_path=uds_path, https=https, priority_sampling=priority_sampler is not None
        )
        if hasattr(time, "thread_time"):
            self._last_thread_time = time.thread_time()
        self._started = False

    def recreate(self):
        """ Create a new instance of :class:`AgentWriter` using the same settings from this instance

        :rtype: :class:`AgentWriter`
        :returns: A new :class:`AgentWriter` instance
        """
        writer = self.__class__(
            hostname=self.api.hostname,
            port=self.api.port,
            uds_path=self.api.uds_path,
            https=self.api.https,
            shutdown_timeout=self.exit_timeout,
            filters=self._filters,
            priority_sampler=self._priority_sampler,
            dogstatsd=self.dogstatsd,
        )
        return writer

    @property
    def _send_stats(self):
        """Determine if we're sending stats or not."""
        return bool(config.health_metrics_enabled and self.dogstatsd)

    def write(self, spans=None, services=None):
        # Start the AgentWriter on first write.
        # Starting it earlier might be an issue with gevent, see:
        # https://github.com/DataDog/dd-trace-py/issues/1192
        if self._started is False:
            self.start()
            self._started = True
        if spans:
            self._trace_queue.put(spans)

    def flush_queue(self):
        try:
            traces = self._trace_queue.get(block=False)
        except Empty:
            return

        if self._send_stats:
            traces_queue_length = len(traces)
            traces_queue_spans = sum(map(len, traces))

        # Before sending the traces, make them go through the
        # filters
        try:
            traces = self._apply_filters(traces)
        except Exception:
            log.error("error while filtering traces", exc_info=True)
            return

        if self._send_stats:
            traces_filtered = len(traces) - traces_queue_length

        # If we have data, let's try to send it.
        traces_responses = self.api.send_traces(traces)
        for response in traces_responses:
            if isinstance(response, Exception) or response.status >= 400:
                self._log_error_status(response)
            elif self._priority_sampler or isinstance(self._sampler, BasePrioritySampler):
                result_traces_json = response.get_json()
                if result_traces_json and "rate_by_service" in result_traces_json:
                    if self._priority_sampler:
                        self._priority_sampler.update_rate_by_service_sample_rates(
                            result_traces_json["rate_by_service"],
                        )
                    if isinstance(self._sampler, BasePrioritySampler):
                        self._sampler.update_rate_by_service_sample_rates(result_traces_json["rate_by_service"],)

        # Dump statistics
        # NOTE: Do not use the buffering of dogstatsd as it's not thread-safe
        # https://github.com/DataDog/datadogpy/issues/439
        if self._send_stats:
            # Statistics about the queue length, size and number of spans
            self.dogstatsd.increment("datadog.tracer.flushes")
            self._histogram_with_total("datadog.tracer.flush.traces", traces_queue_length)
            self._histogram_with_total("datadog.tracer.flush.spans", traces_queue_spans)

            # Statistics about the filtering
            self._histogram_with_total("datadog.tracer.flush.traces_filtered", traces_filtered)

            # Statistics about API
            self._histogram_with_total("datadog.tracer.api.requests", len(traces_responses))

            self._histogram_with_total(
                "datadog.tracer.api.errors", len(list(t for t in traces_responses if isinstance(t, Exception)))
            )
            for status, grouped_responses in itertools.groupby(
                sorted((t for t in traces_responses if not isinstance(t, Exception)), key=lambda r: r.status),
                key=lambda r: r.status,
            ):
                self._histogram_with_total(
                    "datadog.tracer.api.responses", len(list(grouped_responses)), tags=["status:%d" % status]
                )

            # Statistics about the writer thread
            if hasattr(time, "thread_time"):
                new_thread_time = time.thread_time()
                diff = new_thread_time - self._last_thread_time
                self._last_thread_time = new_thread_time
                self.dogstatsd.histogram("datadog.tracer.writer.cpu_time", diff)

    def _histogram_with_total(self, name, value, tags=None):
        """Helper to add metric as a histogram and with a `.total` counter"""
        self.dogstatsd.histogram(name, value, tags=tags)
        self.dogstatsd.increment("%s.total" % (name,), value, tags=tags)

    def run_periodic(self):
        if self._send_stats:
            self.dogstatsd.gauge("datadog.tracer.heartbeat", 1)

        try:
            self.flush_queue()
        finally:
            if not self._send_stats:
                return

            # Statistics about the rate at which spans are inserted in the queue
            dropped, enqueued, enqueued_lengths = self._trace_queue.reset_stats()
            self.dogstatsd.gauge("datadog.tracer.queue.max_length", self._trace_queue.maxsize)
            self.dogstatsd.increment("datadog.tracer.queue.dropped.traces", dropped)
            self.dogstatsd.increment("datadog.tracer.queue.enqueued.traces", enqueued)
            self.dogstatsd.increment("datadog.tracer.queue.enqueued.spans", enqueued_lengths)

    def on_shutdown(self):
        try:
            self.run_periodic()
        finally:
            if not self._send_stats:
                return

            self.dogstatsd.increment("datadog.tracer.shutdown")

    def _log_error_status(self, response):
        log_level = log.debug
        now = compat.monotonic()
        if now > self._last_error_ts + LOG_ERR_INTERVAL:
            log_level = log.error
            self._last_error_ts = now
        prefix = "Failed to send traces to Datadog Agent at %s: "
        if isinstance(response, api.Response):
            log_level(
                prefix + "HTTP error status %s, reason %s, message %s",
                self.api,
                response.status,
                response.reason,
                response.msg,
            )
        else:
            log_level(
                prefix + "%s", self.api, response,
            )

    def _apply_filters(self, traces):
        """
        Here we make each trace go through the filters configured in the
        tracer. There is no need for a lock since the traces are owned by the
        AgentWriter at that point.
        """
        if self._filters is not None:
            filtered_traces = []
            for trace in traces:
                for filtr in self._filters:
                    trace = filtr.process_trace(trace)
                    if trace is None:
                        break
                if trace is not None:
                    filtered_traces.append(trace)
            return filtered_traces
        return traces


class Q(Queue):
    """
    Q is a threadsafe queue that let's you pop everything at once and
    will randomly overwrite elements when it's over the max size.

    This queue also exposes some statistics about its length, the number of items dropped, etc.
    """

    def __init__(self, maxsize=0):
        # Cannot use super() here because Queue in Python2 is old style class
        Queue.__init__(self, maxsize)
        # Number of item dropped (queue full)
        self.dropped = 0
        # Number of items accepted
        self.accepted = 0
        # Cumulative length of accepted items
        self.accepted_lengths = 0

    def put(self, item):
        try:
            # Cannot use super() here because Queue in Python2 is old style class
            Queue.put(self, item, block=False)
        except Full:
            # If the queue is full, replace a random item. We need to make sure
            # the queue is not emptied was emptied in the meantime, so we lock
            # check qsize value.
            with self.mutex:
                qsize = self._qsize()
                if qsize != 0:
                    idx = random.randrange(0, qsize)
                    self.queue[idx] = item
                    log.warning("Writer queue is full has more than %d traces, some traces will be lost", self.maxsize)
                    self.dropped += 1
                    self._update_stats(item)
                    return
            # The queue has been emptied, simply retry putting item
            return self.put(item)
        else:
            with self.mutex:
                self._update_stats(item)

    def _update_stats(self, item):
        # self.mutex needs to be locked to make sure we don't lose data when resetting
        self.accepted += 1
        if hasattr(item, "__len__"):
            item_length = len(item)
        else:
            item_length = 1
        self.accepted_lengths += item_length

    def reset_stats(self):
        """Reset the stats to 0.

        :return: The current value of dropped, accepted and accepted_lengths.
        """
        with self.mutex:
            dropped, accepted, accepted_lengths = (self.dropped, self.accepted, self.accepted_lengths)
            self.dropped, self.accepted, self.accepted_lengths = 0, 0, 0
        return dropped, accepted, accepted_lengths

    def _get(self):
        things = self.queue
        self._init(self.maxsize)
        return things<|MERGE_RESOLUTION|>--- conflicted
+++ resolved
@@ -9,10 +9,6 @@
 from ..internal.logger import get_logger
 from ..sampler import BasePrioritySampler
 from ..settings import config
-<<<<<<< HEAD
-from ..vendor import monotonic
-=======
->>>>>>> ebcae8e5
 from ddtrace.vendor.six.moves.queue import Queue, Full, Empty
 
 log = get_logger(__name__)
