--- conflicted
+++ resolved
@@ -1,14 +1,11 @@
 import sys
 
-<<<<<<< HEAD
-=======
 import pkg_resources
 
 # Always import and patch import hooks before loading anything else
 from .internal.import_hooks import patch as patch_import_hooks
 patch_import_hooks()  # noqa: E402
 
->>>>>>> ebcae8e5
 from .monkey import patch, patch_all
 from .pin import Pin
 from .span import Span
