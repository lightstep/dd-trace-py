import sys

# Always import and patch import hooks before loading anything else
from .internal.import_hooks import patch as patch_import_hooks
patch_import_hooks()  # noqa: E402

from .monkey import patch, patch_all
from .pin import Pin
from .span import Span
from .tracer import Tracer
from .settings import config


<<<<<<< HEAD
__version__ = '0.2.0'
=======
__version__ = '0.1.1'
>>>>>>> 0ec0984c


# a global tracer instance with integration settings
tracer = Tracer()

__all__ = [
    'patch',
    'patch_all',
    'Pin',
    'Span',
    'tracer',
    'Tracer',
    'config',
]


_ORIGINAL_EXCEPTHOOK = sys.excepthook


def _excepthook(tp, value, traceback):
    tracer.global_excepthook(tp, value, traceback)
    if _ORIGINAL_EXCEPTHOOK:
        return _ORIGINAL_EXCEPTHOOK(tp, value, traceback)


def install_excepthook():
    """Install a hook that intercepts unhandled exception and send metrics about them."""
    global _ORIGINAL_EXCEPTHOOK
    _ORIGINAL_EXCEPTHOOK = sys.excepthook
    sys.excepthook = _excepthook


def uninstall_excepthook():
    """Uninstall the global tracer except hook."""
    sys.excepthook = _ORIGINAL_EXCEPTHOOK<|MERGE_RESOLUTION|>--- conflicted
+++ resolved
@@ -2,6 +2,7 @@
 
 # Always import and patch import hooks before loading anything else
 from .internal.import_hooks import patch as patch_import_hooks
+
 patch_import_hooks()  # noqa: E402
 
 from .monkey import patch, patch_all
@@ -11,24 +12,20 @@
 from .settings import config
 
 
-<<<<<<< HEAD
-__version__ = '0.2.0'
-=======
-__version__ = '0.1.1'
->>>>>>> 0ec0984c
+__version__ = "0.2.0"
 
 
 # a global tracer instance with integration settings
 tracer = Tracer()
 
 __all__ = [
-    'patch',
-    'patch_all',
-    'Pin',
-    'Span',
-    'tracer',
-    'Tracer',
-    'config',
+    "patch",
+    "patch_all",
+    "Pin",
+    "Span",
+    "tracer",
+    "Tracer",
+    "config",
 ]
 
 
