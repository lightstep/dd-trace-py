import copy
import os
import re
import sys

from distutils.errors import CCompilerError, DistutilsExecError, DistutilsPlatformError
from setuptools import setup, find_packages
from setuptools.command.test import test as TestCommand

# ORDER MATTERS
# Import this after setuptools or it will fail
from Cython.Build import cythonize  # noqa: I100
import Cython.Distutils


HERE = os.path.dirname(os.path.abspath(__file__))


def load_module_from_project_file(mod_name, fname):
    """
    Helper used to load a module from a file in this project

    DEV: Loading this way will by-pass loading all parent modules
         e.g. importing `ddtrace.vendor.psutil.setup` will load `ddtrace/__init__.py`
         which has side effects like loading the tracer
    """
    fpath = os.path.join(HERE, fname)

    if sys.version_info >= (3, 5):
        import importlib.util

        spec = importlib.util.spec_from_file_location(mod_name, fpath)
        mod = importlib.util.module_from_spec(spec)
        spec.loader.exec_module(mod)
        return mod
    elif sys.version_info >= (3, 3):
        from importlib.machinery import SourceFileLoader

        return SourceFileLoader(mod_name, fpath).load_module()
    else:
        import imp

        return imp.load_source(mod_name, fpath)


HERE = os.path.dirname(os.path.abspath(__file__))


def get_version(package):
    """
    Return package version as listed in `__version__` in `__init__.py`.
    This method prevents to import packages at setup-time.
    """
    init_py = open(os.path.join(package, "__init__.py")).read()
    return re.search("__version__ = ['\"]([^'\"]+)['\"]", init_py).group(1)


def load_module_from_project_file(mod_name, fname):
    """
    Helper used to load a module from a file in this project

    DEV: Loading this way will by-pass loading all parent modules
         e.g. importing `ddtrace.vendor.psutil.setup` will load `ddtrace/__init__.py`
         which has side effects like loading the tracer
    """
    fpath = os.path.join(HERE, fname)

    if sys.version_info >= (3, 5):
        import importlib.util

        spec = importlib.util.spec_from_file_location(mod_name, fpath)
        mod = importlib.util.module_from_spec(spec)
        spec.loader.exec_module(mod)
        return mod
    elif sys.version_info >= (3, 3):
        from importlib.machinery import SourceFileLoader

        return SourceFileLoader(mod_name, fpath).load_module()
    else:
        import imp

        return imp.load_source(mod_name, fpath)


class Tox(TestCommand):

    user_options = [("tox-args=", "a", "Arguments to pass to tox")]

    def initialize_options(self):
        TestCommand.initialize_options(self)
        self.tox_args = None

    def finalize_options(self):
        TestCommand.finalize_options(self)
        self.test_args = []
        self.test_suite = True

    def run_tests(self):
        # import here, cause outside the eggs aren't loaded
        import tox
        import shlex

        args = self.tox_args
        if args:
            args = shlex.split(self.tox_args)
        errno = tox.cmdline(args=args)
        sys.exit(errno)


version = get_version("ddtrace")

long_description = """
# ls-trace-py

Datadog has generously announced the [donation][donation post] of their tracer libraries
to the [OpenTelemety][opentelemetry docs] project. Auto-instrumentation
is a core feature of these libraries, making it possible to create and
collect telemetry data without needing to change your code. LightStep
wants you to be able to use these libraries now! We've forked the Datadog
libraries into the LightStep repo as agents. You can install and use these agents to take advantage of
auto-instrumentation without waiting for OpenTelemetry. Each LightStep agent
is "pinned" to a Datadog release and is fully supported by LightStep's
Customer Success team.

Simply install the agent, configure it to communicate with LightStep
Satellites, run your app, and then any [frameworks][framework docs], [data stores][datastore docs],
and [libraries][libs] included in your app will send data to LightStep as distributed traces.

[donation post]: https://www.datadoghq.com/blog/opentelemetry-instrumentation/
[opentelemetry docs]: https://opentelemetry.io/
[framework docs]: https://docs.lightstep.com/docs/python-auto-instrumentation#section-frameworks
[datastore docs]: https://docs.lightstep.com/docs/python-auto-instrumentation#section-data-stores
[libs]: https://docs.lightstep.com/docs/python-auto-instrumentation#section-libraries
"""

# enum34 is an enum backport for earlier versions of python
# funcsigs backport required for vendored debtcollector
# encoding using msgpack
install_requires = ["enum34; python_version<'3.4'", "funcsigs>=1.0.0;python_version=='2.7'", "msgpack>=0.5.0"]

# Base `setup()` kwargs without any C-extension registering
setup_kwargs = dict(
<<<<<<< HEAD
    name="ls-trace",
    version=version,
    description="Datadog tracing code",
    url="https://github.com/lightstep/ls-trace-py",
    author="LightStep",
    author_email="support@lightstep.com",
=======
    name="ddtrace",
    description="Datadog tracing code",
    url="https://github.com/DataDog/dd-trace-py",
    author="Datadog, Inc.",
    author_email="dev@datadoghq.com",
>>>>>>> ebcae8e5
    long_description=long_description,
    long_description_content_type="text/markdown",
    license="BSD",
    packages=find_packages(exclude=["tests*"]),
<<<<<<< HEAD
    install_requires=install_requires,
=======
    # enum34 is an enum backport for earlier versions of python
    # funcsigs backport required for vendored debtcollector
    # encoding using msgpack
    install_requires=["enum34; python_version<'3.4'", "funcsigs>=1.0.0; python_version=='2.7'", "msgpack>=0.5.0",],
>>>>>>> ebcae8e5
    extras_require={
        # users can include opentracing by having:
        # install_requires=['ddtrace[opentracing]', ...]
        "opentracing": ["opentracing>=2.0.0"],
<<<<<<< HEAD
    },
    # plugin tox
    tests_require=["tox", "flake8"],
    cmdclass={"test": Tox},
    entry_points={"console_scripts": ["ls-trace-run = ddtrace.commands.ddtrace_run:main"]},
=======
        "profile": ["protobuf>=3", "intervaltree",],
    },
    # plugin tox
    tests_require=["tox", "flake8"],
    cmdclass={"test": Tox, "build_ext": Cython.Distutils.build_ext},
    entry_points={
        "console_scripts": [
            "ddtrace-run = ddtrace.commands.ddtrace_run:main",
            "pyddprofile = ddtrace.profile.__main__:main",
        ]
    },
>>>>>>> ebcae8e5
    classifiers=[
        "Programming Language :: Python",
        "Programming Language :: Python :: 2.7",
        "Programming Language :: Python :: 3.4",
        "Programming Language :: Python :: 3.5",
        "Programming Language :: Python :: 3.6",
        "Programming Language :: Python :: 3.7",
<<<<<<< HEAD
    ],
    use_scm_version=True,
    setup_requires=["setuptools_scm"],
=======
        "Programming Language :: Python :: 3.8",
    ],
    use_scm_version=True,
    setup_requires=["setuptools_scm", "cython"],
    ext_modules=cythonize(
        [
            Cython.Distutils.Extension(
                "ddtrace.profile.collector.stack",
                sources=["ddtrace/profile/collector/stack.pyx"],
                language="c",
                extra_compile_args=["-DPy_BUILD_CORE"],
            ),
            Cython.Distutils.Extension(
                "ddtrace.profile.collector._traceback",
                sources=["ddtrace/profile/collector/_traceback.pyx"],
                language="c",
            ),
            Cython.Distutils.Extension("ddtrace.profile._build", sources=["ddtrace/profile/_build.pyx"], language="c",),
        ],
        compile_time_env={
            "PY_MAJOR_VERSION": sys.version_info.major,
            "PY_MINOR_VERSION": sys.version_info.minor,
            "PY_MICRO_VERSION": sys.version_info.micro,
        },
    ),
>>>>>>> ebcae8e5
)


if sys.platform == "win32":
    build_ext_errors = (CCompilerError, DistutilsExecError, DistutilsPlatformError, IOError, OSError)
else:
    build_ext_errors = (CCompilerError, DistutilsExecError, DistutilsPlatformError)


class BuildExtFailed(Exception):
    pass


# Attempt to build a C-extension, catch exceptions so failed building skips the extension
# DEV: This is basically what `distutils`'s' `Extension(optional=True)` does
<<<<<<< HEAD
class optional_build_ext(build_ext):
    def run(self):
        try:
            build_ext.run(self)
=======
class optional_build_ext(Cython.Distutils.build_ext):
    def run(self):
        try:
            Cython.Distutils.build_ext.run(self)
>>>>>>> ebcae8e5
        except DistutilsPlatformError as e:
            extensions = [ext.name for ext in self.extensions]
            print("WARNING: Failed to build extensions %r, skipping: %s" % (extensions, e))

    def build_extension(self, ext):
        try:
<<<<<<< HEAD
            build_ext.build_extension(self, ext)
=======
            Cython.Distutils.build_ext.build_extension(self, ext)
>>>>>>> ebcae8e5
        except build_ext_errors as e:
            print("WARNING: Failed to build extension %s, skipping: %s" % (ext.name, e))


def get_exts_for(name):
    try:
        mod = load_module_from_project_file(
            "ddtrace.vendor.{}.setup".format(name), "ddtrace/vendor/{}/setup.py".format(name)
        )
        return mod.get_extensions()
    except Exception as e:
        print("WARNING: Failed to load %s extensions, skipping: %s" % (name, e))
        return []


# Try to build with C extensions first, fallback to only pure-Python if building fails
try:
    all_exts = []
    for extname in ("wrapt", "psutil"):
        exts = get_exts_for(extname)
        if exts:
            all_exts.extend(exts)

    kwargs = copy.deepcopy(setup_kwargs)
<<<<<<< HEAD
    kwargs["ext_modules"] = all_exts
=======
    kwargs["ext_modules"] += all_exts
>>>>>>> ebcae8e5
    # DEV: Make sure `cmdclass` exists
    kwargs.setdefault("cmdclass", dict())
    kwargs["cmdclass"]["build_ext"] = optional_build_ext
    setup(**kwargs)
except Exception as e:
    # Set `DDTRACE_BUILD_TRACE=TRUE` in CI to raise any build errors
    if os.environ.get("DDTRACE_BUILD_RAISE") == "TRUE":
        raise

    print("WARNING: Failed to install with ddtrace C-extensions, falling back to pure-Python only extensions: %s" % e)
    setup(**setup_kwargs)<|MERGE_RESOLUTION|>--- conflicted
+++ resolved
@@ -133,50 +133,26 @@
 [libs]: https://docs.lightstep.com/docs/python-auto-instrumentation#section-libraries
 """
 
-# enum34 is an enum backport for earlier versions of python
-# funcsigs backport required for vendored debtcollector
-# encoding using msgpack
-install_requires = ["enum34; python_version<'3.4'", "funcsigs>=1.0.0;python_version=='2.7'", "msgpack>=0.5.0"]
-
 # Base `setup()` kwargs without any C-extension registering
 setup_kwargs = dict(
-<<<<<<< HEAD
     name="ls-trace",
     version=version,
     description="Datadog tracing code",
     url="https://github.com/lightstep/ls-trace-py",
     author="LightStep",
     author_email="support@lightstep.com",
-=======
-    name="ddtrace",
-    description="Datadog tracing code",
-    url="https://github.com/DataDog/dd-trace-py",
-    author="Datadog, Inc.",
-    author_email="dev@datadoghq.com",
->>>>>>> ebcae8e5
     long_description=long_description,
     long_description_content_type="text/markdown",
     license="BSD",
     packages=find_packages(exclude=["tests*"]),
-<<<<<<< HEAD
-    install_requires=install_requires,
-=======
     # enum34 is an enum backport for earlier versions of python
     # funcsigs backport required for vendored debtcollector
     # encoding using msgpack
     install_requires=["enum34; python_version<'3.4'", "funcsigs>=1.0.0; python_version=='2.7'", "msgpack>=0.5.0",],
->>>>>>> ebcae8e5
     extras_require={
         # users can include opentracing by having:
         # install_requires=['ddtrace[opentracing]', ...]
         "opentracing": ["opentracing>=2.0.0"],
-<<<<<<< HEAD
-    },
-    # plugin tox
-    tests_require=["tox", "flake8"],
-    cmdclass={"test": Tox},
-    entry_points={"console_scripts": ["ls-trace-run = ddtrace.commands.ddtrace_run:main"]},
-=======
         "profile": ["protobuf>=3", "intervaltree",],
     },
     # plugin tox
@@ -184,11 +160,10 @@
     cmdclass={"test": Tox, "build_ext": Cython.Distutils.build_ext},
     entry_points={
         "console_scripts": [
-            "ddtrace-run = ddtrace.commands.ddtrace_run:main",
+            "ls-trace-run = ddtrace.commands.ddtrace_run:main",
             "pyddprofile = ddtrace.profile.__main__:main",
         ]
     },
->>>>>>> ebcae8e5
     classifiers=[
         "Programming Language :: Python",
         "Programming Language :: Python :: 2.7",
@@ -196,11 +171,6 @@
         "Programming Language :: Python :: 3.5",
         "Programming Language :: Python :: 3.6",
         "Programming Language :: Python :: 3.7",
-<<<<<<< HEAD
-    ],
-    use_scm_version=True,
-    setup_requires=["setuptools_scm"],
-=======
         "Programming Language :: Python :: 3.8",
     ],
     use_scm_version=True,
@@ -226,7 +196,6 @@
             "PY_MICRO_VERSION": sys.version_info.micro,
         },
     ),
->>>>>>> ebcae8e5
 )
 
 
@@ -242,28 +211,17 @@
 
 # Attempt to build a C-extension, catch exceptions so failed building skips the extension
 # DEV: This is basically what `distutils`'s' `Extension(optional=True)` does
-<<<<<<< HEAD
-class optional_build_ext(build_ext):
-    def run(self):
-        try:
-            build_ext.run(self)
-=======
 class optional_build_ext(Cython.Distutils.build_ext):
     def run(self):
         try:
             Cython.Distutils.build_ext.run(self)
->>>>>>> ebcae8e5
         except DistutilsPlatformError as e:
             extensions = [ext.name for ext in self.extensions]
             print("WARNING: Failed to build extensions %r, skipping: %s" % (extensions, e))
 
     def build_extension(self, ext):
         try:
-<<<<<<< HEAD
-            build_ext.build_extension(self, ext)
-=======
             Cython.Distutils.build_ext.build_extension(self, ext)
->>>>>>> ebcae8e5
         except build_ext_errors as e:
             print("WARNING: Failed to build extension %s, skipping: %s" % (ext.name, e))
 
@@ -288,11 +246,7 @@
             all_exts.extend(exts)
 
     kwargs = copy.deepcopy(setup_kwargs)
-<<<<<<< HEAD
-    kwargs["ext_modules"] = all_exts
-=======
     kwargs["ext_modules"] += all_exts
->>>>>>> ebcae8e5
     # DEV: Make sure `cmdclass` exists
     kwargs.setdefault("cmdclass", dict())
     kwargs["cmdclass"]["build_ext"] = optional_build_ext
