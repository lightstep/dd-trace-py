--- conflicted
+++ resolved
@@ -9,16 +9,16 @@
 from setuptools.command.test import test as TestCommand
 
 
-<<<<<<< HEAD
+HERE = os.path.dirname(os.path.abspath(__file__))
+
+
 def get_version(package):
     """
     Return package version as listed in `__version__` in `__init__.py`.
     This method prevents to import packages at setup-time.
     """
-    init_py = open(os.path.join(package, '__init__.py')).read()
+    init_py = open(os.path.join(package, "__init__.py")).read()
     return re.search("__version__ = ['\"]([^'\"]+)['\"]", init_py).group(1)
-=======
-HERE = os.path.dirname(os.path.abspath(__file__))
 
 
 def load_module_from_project_file(mod_name, fname):
@@ -46,7 +46,6 @@
         import imp
 
         return imp.load_source(mod_name, fpath)
->>>>>>> f8ff0308
 
 
 class Tox(TestCommand):
@@ -74,7 +73,7 @@
         sys.exit(errno)
 
 
-version = get_version('ddtrace')
+version = get_version("ddtrace")
 
 long_description = """
 # ls-trace-py
@@ -107,20 +106,12 @@
 
 # Base `setup()` kwargs without any C-extension registering
 setup_kwargs = dict(
-<<<<<<< HEAD
-    name='ls-trace',
+    name="ls-trace",
     version=version,
-    description='Datadog tracing code',
-    url='https://github.com/lightstep/dd-trace-py',
-    author='LightStep',
-    author_email='support@lightstep.com',
-=======
-    name="ddtrace",
     description="Datadog tracing code",
-    url="https://github.com/DataDog/dd-trace-py",
-    author="Datadog, Inc.",
-    author_email="dev@datadoghq.com",
->>>>>>> f8ff0308
+    url="https://github.com/lightstep/ls-trace-py",
+    author="LightStep",
+    author_email="support@lightstep.com",
     long_description=long_description,
     long_description_content_type="text/markdown",
     license="BSD",
@@ -132,19 +123,9 @@
         "opentracing": ["opentracing>=2.0.0"],
     },
     # plugin tox
-<<<<<<< HEAD
-    tests_require=['tox', 'flake8'],
-    cmdclass={'test': Tox},
-    entry_points={
-        'console_scripts': [
-            'ls-trace-run = ddtrace.commands.ddtrace_run:main'
-        ]
-    },
-=======
     tests_require=["tox", "flake8"],
     cmdclass={"test": Tox},
-    entry_points={"console_scripts": ["ddtrace-run = ddtrace.commands.ddtrace_run:main"]},
->>>>>>> f8ff0308
+    entry_points={"console_scripts": ["ls-trace-run = ddtrace.commands.ddtrace_run:main"]},
     classifiers=[
         "Programming Language :: Python",
         "Programming Language :: Python :: 2.7",
@@ -153,11 +134,8 @@
         "Programming Language :: Python :: 3.6",
         "Programming Language :: Python :: 3.7",
     ],
-<<<<<<< HEAD
-=======
     use_scm_version=True,
     setup_requires=["setuptools_scm"],
->>>>>>> f8ff0308
 )
 
 
@@ -208,23 +186,7 @@
             all_exts.extend(exts)
 
     kwargs = copy.deepcopy(setup_kwargs)
-<<<<<<< HEAD
-    kwargs['ext_modules'] = [
-        Extension(
-            'lightste-ddtrace.vendor.wrapt._wrappers',
-            sources=['ddtrace/vendor/wrapt/_wrappers.c'],
-        ),
-        Extension(
-            'ls-trace.vendor.msgpack._cmsgpack',
-            sources=['ddtrace/vendor/msgpack/_cmsgpack.cpp'],
-            libraries=libraries,
-            include_dirs=['ddtrace/vendor/'],
-            define_macros=macros,
-        ),
-    ]
-=======
     kwargs["ext_modules"] = all_exts
->>>>>>> f8ff0308
     # DEV: Make sure `cmdclass` exists
     kwargs.setdefault("cmdclass", dict())
     kwargs["cmdclass"]["build_ext"] = optional_build_ext
