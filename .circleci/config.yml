version: 2.1
<<<<<<< HEAD

resource_class: &resource_class small
busybox_image: &busybox_image busybox:latest
python38_image: &python38_image circleci/python:3.8
python37_image: &python37_image circleci/python:3.7
python36_image: &python36_image circleci/python:3.6
python35_image: &python35_image circleci/python:3.5
# The circleci/python:3.4 images are broken, we cannot do `pip install <package>`
# https://github.com/circleci/circleci-images/issues/466
python34_image: &python34_image python:3.4
python27_image: &python27_image circleci/python:2.7
ddtrace_dev_image: &ddtrace_dev_image datadog/docker-library:ddtrace_py
datadog_agent_image: &datadog_agent_image datadog/docker-dd-agent:latest
redis_image: &redis_image redis:4.0-alpine
rediscluster_image: &rediscluster_image grokzen/redis-cluster:4.0.9
memcached_image: &memcached_image memcached:1.5-alpine
cassandra_image: &cassandra_image spotify/cassandra:latest
consul_image: &consul_image consul:1.6.0
moto_image: &moto_image palazzem/moto:1.0.1
elasticsearch_image: &elasticsearch_image elasticsearch:2.3
mysql_image: &mysql_image mysql:5.7
postgres_image: &postgres_image postgres:10.5-alpine
mongo_image: &mongo_image mongo:3.6
httpbin_image: &httpbin_image kennethreitz/httpbin@sha256:2c7abc4803080c22928265744410173b6fea3b898872c01c5fd0f0f9df4a59fb
vertica_image: &vertica_image sumitchawla/vertica:latest
rabbitmq_image: &rabbitmq_image rabbitmq:3.7-alpine

commands:
  setup_tox:
    description: "Install tox"
    steps:
      - run: pip install tox

  restore_tox_cache:
    description: "Restore .tox directory from previous runs for faster installs"
    steps:
      - restore_cache:
          # In the cache key:
          #   - .Environment.CIRCLE_JOB: We do separate tox environments by job name, so caching and restoring is
          #                              much faster.
          key: tox-cache-{{ .Environment.CIRCLE_JOB }}-{{ checksum "tox.ini" }}

  save_tox_cache:
    description: "Save .tox directory into cache for faster installs next time"
    steps:
      - save_cache:
          # In the cache key:
          #   - .Environment.CIRCLE_JOB: We do separate tox environments by job name, so caching and restoring is
          #                              much faster.
          key: tox-cache-{{ .Environment.CIRCLE_JOB }}-{{ checksum "tox.ini" }}
          paths:
            - ".tox"

  save_results:
    description: "Persist tox *.results files to /tmp directory"
    steps:
      - persist_to_workspace:
          root: /tmp
          paths:
            - "*.results"

  run_tox_scenario:
    description: "Run scripts/run-tox-scenario with setup, caching and persistence"
    parameters:
      pattern:
        type: string
      wait:
        type: string
        default: ""
    steps:
      - checkout
      - setup_tox
      - restore_tox_cache
      - when:
          condition:
            << parameters.wait >>
          steps:
            - run:
                name: "Waiting for << parameters.wait >>"
                command: tox -e 'wait' << parameters.wait >>
      - run:
          name: "Run scripts/run-tox-scenario"
          command: scripts/run-tox-scenario '<< parameters.pattern >>'
      - save_results
      - save_tox_cache

  test_build:
    description: "Build the package extensions and wheel to validate builds work"
    steps:
      - checkout

      # Install required dependencies
      # DEV: `pyopenssl` needed until the following PR is released
      #      https://github.com/pypa/twine/pull/447
      # DEV: `wheel` is needed to run `bdist_wheel`
      - run: pip install twine readme_renderer[md] pyopenssl wheel
      # Ensure we didn't cache from previous runs
      - run: rm -rf build/ dist/
      # Manually build any extensions to ensure they succeed
      # DEV: `DDTRACE_BUILD_RAISE=TRUE` will ensure we don't swallow any build errors
      - run: DDTRACE_BUILD_RAISE=TRUE python setup.py build_ext --force
      # Ensure source package will build
      - run: python setup.py sdist
      # Ensure wheel will build
      # DEV: `DDTRACE_BUILD_RAISE=TRUE` will ensure we don't swallow any build errors
      - run: DDTRACE_BUILD_RAISE=TRUE python setup.py bdist_wheel
      # Ensure package long description is valid and will render
      # https://github.com/pypa/twine/tree/6c4d5ecf2596c72b89b969ccc37b82c160645df8#twine-check
      - run: twine check dist/*


executors:
  python38:
    docker:
      - image: *python38_image
    resource_class: *resource_class
  python37:
    docker:
      - image: *python37_image
    resource_class: *resource_class
  python36:
    docker:
      - image: *python36_image
    resource_class: *resource_class
  python35:
    docker:
      - image: *python35_image
    resource_class: *resource_class
  python34:
    docker:
      - image: *python34_image
    resource_class: *resource_class
  python27:
    docker:
      - image: *python27_image
    resource_class: *resource_class
  ddtrace_dev:
    docker:
      - image: *ddtrace_dev_image
    resource_class: *resource_class

# Common configuration blocks as YAML anchors
# See: https://circleci.com/blog/circleci-hacks-reuse-yaml-in-your-circleci-config-with-yaml/
httpbin_local: &httpbin_local
  image: *httpbin_image
  name: httpbin.org

deploy_docs_filters: &deploy_docs_filters
  filters:
    tags:
      only: /(^docs$)|(^v[0-9]+(\.[0-9]+)*$)/
    branches:
      ignore: /.*/

datadog_agent: &datadog_agent
  image: *datadog_agent_image
  environment:
    DD_APM_ENABLED: true
    DD_BIND_HOST: 0.0.0.0
    DD_API_KEY: invalid_key_but_this_is_fine

mysql_server: &mysql_server
  image: *mysql_image
  environment:
    - MYSQL_ROOT_PASSWORD=admin
    - MYSQL_PASSWORD=test
    - MYSQL_USER=test
    - MYSQL_DATABASE=test

postgres_server: &postgres_server
  image: *postgres_image
  environment:
    - POSTGRES_PASSWORD=postgres
    - POSTGRES_USER=postgres
    - POSTGRES_DB=postgres

jobs:
  black:
    executor: python38
    steps:
      - checkout
      - setup_tox
      - run: tox -e 'black' --result-json /tmp/black.results
      - save_results

  flake8:
    executor: python38
    steps:
      - checkout
      - setup_tox
      - run: tox -e 'flake8' --result-json /tmp/flake8.results
      - save_results

  test_build_py38:
    executor: python38
    steps:
      - test_build
  test_build_py37:
    executor: python37
    steps:
      - test_build
  test_build_py36:
    executor: python36
    steps:
      - test_build
  test_build_py35:
    executor: python35
    steps:
      - test_build
  test_build_py34:
    executor: python34
    steps:
      - test_build
  test_build_py27:
    executor: python27
    steps:
      - test_build

  tracer:
    executor: ddtrace_dev
    steps:
      - run_tox_scenario:
          pattern: '^py..-tracer'

  internal:
    executor: ddtrace_dev
    steps:
=======

s3_dir_dev: &s3_dir_dev trace-dev
s3_dir_prod: &s3_dir_prod trace
s3_bucket: &s3_bucket pypi.datadoghq.com

resource_class: &resource_class medium
busybox_image: &busybox_image busybox:latest
python38_image: &python38_image circleci/python:3.8
python37_image: &python37_image circleci/python:3.7
python36_image: &python36_image circleci/python:3.6
python35_image: &python35_image circleci/python:3.5
# The circleci/python:3.4 images are broken, we cannot do `pip install <package>`
# https://github.com/circleci/circleci-images/issues/466
python34_image: &python34_image python:3.4
python27_image: &python27_image circleci/python:2.7
ddtrace_dev_image: &ddtrace_dev_image datadog/docker-library:ddtrace_py
datadog_agent_image: &datadog_agent_image datadog/docker-dd-agent:latest
redis_image: &redis_image redis:4.0-alpine
rediscluster_image: &rediscluster_image grokzen/redis-cluster:4.0.9
memcached_image: &memcached_image memcached:1.5-alpine
cassandra_image: &cassandra_image spotify/cassandra:latest
consul_image: &consul_image consul:1.6.0
moto_image: &moto_image palazzem/moto:1.0.1
elasticsearch_image: &elasticsearch_image elasticsearch:2.3
mysql_image: &mysql_image mysql:5.7
postgres_image: &postgres_image postgres:10.5-alpine
mongo_image: &mongo_image mongo:3.6
httpbin_image: &httpbin_image kennethreitz/httpbin@sha256:2c7abc4803080c22928265744410173b6fea3b898872c01c5fd0f0f9df4a59fb
vertica_image: &vertica_image sumitchawla/vertica:latest
rabbitmq_image: &rabbitmq_image rabbitmq:3.7-alpine

machine_executor: &machine_executor
  machine:
    image: ubuntu-1604:201903-01
  environment:
    - BOTO_CONFIG: /dev/null
  steps:
    - &pyenv-set-global
      run:
        name: Set global pyenv
        command: |
          pyenv global 3.6.5

commands:
  deploy_docs:
    description: "Deploy docs"
    parameters:
      s3_dir:
        type: string
      s3_bucket:
        type: string
        default: *s3_bucket
    steps:
      - setup_tox
      - run: pip install awscli
      - run: tox -e docs
      - run:
          name: Release docs
          command: aws s3 cp --recursive docs/_build/html/ "s3://<< parameters.s3_bucket >>/<< parameters.s3_dir >>/docs/"

  deploy_wheels:
    description: "Deploy wheels"
    parameters:
      s3_dir:
        type: string
        default: *s3_dir_dev
      s3_bucket:
        type: string
        default: *s3_bucket
    steps:
      - run: pip install awscli cython mkwheelhouse
      - run:
          name: Release wheels to dev site
          command: scripts/mkwheelhouse
          environment:
            S3_DIR: << parameters.s3_dir >>
            S3_BUCKET: << parameters.s3_bucket >>

  setup_tox:
    description: "Install tox"
    steps:
      # We should be doing `pip install tox`
      # But since ddtrace_py image has already tox, we need to force the
      # upgrade here
      # FIXME: remove tox from the base image
      - run: pip install -U tox virtualenv

  restore_tox_cache:
    description: "Restore .tox directory from previous runs for faster installs"
    steps:
      - restore_cache:
          # In the cache key:
          #   - .Environment.CIRCLE_JOB: We do separate tox environments by job name, so caching and restoring is
          #                              much faster.
          key: tox-cache-{{ .Environment.CIRCLE_JOB }}-{{ checksum "tox.ini" }}

  save_tox_cache:
    description: "Save .tox directory into cache for faster installs next time"
    steps:
      - save_cache:
          # In the cache key:
          #   - .Environment.CIRCLE_JOB: We do separate tox environments by job name, so caching and restoring is
          #                              much faster.
          key: tox-cache-{{ .Environment.CIRCLE_JOB }}-{{ checksum "tox.ini" }}
          paths:
            - ".tox"

  save_results:
    description: "Persist tox *.results files to /tmp directory"
    steps:
      - persist_to_workspace:
          root: /tmp
          paths:
            - "*.results"

  run_tox_scenario:
    description: "Run scripts/run-tox-scenario with setup, caching and persistence"
    parameters:
      pattern:
        type: string
      wait:
        type: string
        default: ""
    steps:
      - checkout
      - setup_tox
      - restore_tox_cache
      - when:
          condition:
            << parameters.wait >>
          steps:
            - run:
                name: "Waiting for << parameters.wait >>"
                command: tox -e 'wait' << parameters.wait >>
      - run:
          name: "Run scripts/run-tox-scenario"
          command: scripts/run-tox-scenario '<< parameters.pattern >>'
      - save_results
      - save_tox_cache

  test_build:
    description: "Build the package extensions and wheel to validate builds work"
    steps:
      - checkout

      # Install required dependencies
      # DEV: `pyopenssl` needed until the following PR is released
      #      https://github.com/pypa/twine/pull/447
      # DEV: `wheel` is needed to run `bdist_wheel`
      - run: pip install twine readme_renderer[md] pyopenssl wheel cython
      # Ensure we didn't cache from previous runs
      - run: rm -rf build/ dist/
      # Manually build any extensions to ensure they succeed
      # DEV: `DDTRACE_BUILD_RAISE=TRUE` will ensure we don't swallow any build errors
      - run: DDTRACE_BUILD_RAISE=TRUE python setup.py build_ext --force
      # Ensure source package will build
      - run: python setup.py sdist
      # Ensure wheel will build
      # DEV: `DDTRACE_BUILD_RAISE=TRUE` will ensure we don't swallow any build errors
      - run: DDTRACE_BUILD_RAISE=TRUE python setup.py bdist_wheel
      # Ensure package long description is valid and will render
      # https://github.com/pypa/twine/tree/6c4d5ecf2596c72b89b969ccc37b82c160645df8#twine-check
      - run: twine check dist/*


executors:
  python38:
    docker:
      - image: *python38_image
    resource_class: *resource_class
  python37:
    docker:
      - image: *python37_image
    resource_class: *resource_class
  python36:
    docker:
      - image: *python36_image
    resource_class: *resource_class
  python35:
    docker:
      - image: *python35_image
    resource_class: *resource_class
  python34:
    docker:
      - image: *python34_image
    resource_class: *resource_class
  python27:
    docker:
      - image: *python27_image
    resource_class: *resource_class
  ddtrace_dev:
    docker:
      - image: *ddtrace_dev_image
    resource_class: *resource_class

# Common configuration blocks as YAML anchors
# See: https://circleci.com/blog/circleci-hacks-reuse-yaml-in-your-circleci-config-with-yaml/
httpbin_local: &httpbin_local
  image: *httpbin_image
  name: httpbin.org

deploy_docs_filters: &deploy_docs_filters
  filters:
    tags:
      only: /(^docs$)|(^v[0-9]+(\.[0-9]+)*$)/
    branches:
      ignore: /.*/

datadog_agent: &datadog_agent
  image: *datadog_agent_image
  environment:
    DD_APM_ENABLED: true
    DD_BIND_HOST: 0.0.0.0
    DD_API_KEY: invalid_key_but_this_is_fine

mysql_server: &mysql_server
  image: *mysql_image
  environment:
    - MYSQL_ROOT_PASSWORD=admin
    - MYSQL_PASSWORD=test
    - MYSQL_USER=test
    - MYSQL_DATABASE=test

postgres_server: &postgres_server
  image: *postgres_image
  environment:
    - POSTGRES_PASSWORD=postgres
    - POSTGRES_USER=postgres
    - POSTGRES_DB=postgres

jobs:
  black:
    executor: python38
    steps:
      - checkout
      - setup_tox
      - run: tox -e 'black' --result-json /tmp/black.results
      - save_results

  flake8:
    executor: python38
    steps:
      - checkout
      - setup_tox
      - run: tox -e 'flake8' --result-json /tmp/flake8.results
      - save_results

  test_build_py38:
    executor: python38
    steps:
      - test_build
  test_build_py37:
    executor: python37
    steps:
      - test_build
  test_build_py36:
    executor: python36
    steps:
      - test_build
  test_build_py35:
    executor: python35
    steps:
      - test_build
  test_build_py34:
    executor: python34
    steps:
      - test_build
  test_build_py27:
    executor: python27
    steps:
      - test_build

  tracer:
    executor: ddtrace_dev
    steps:
      - run_tox_scenario:
          pattern: '^py..-tracer'

  internal:
    executor: ddtrace_dev
    steps:
>>>>>>> ebcae8e5
      - run_tox_scenario:
          pattern: '^py..-internal'

  opentracer:
    executor: ddtrace_dev
    steps:
      - run_tox_scenario:
          pattern: '^py..-opentracer'
<<<<<<< HEAD
=======

  profile:
    executor: ddtrace_dev
    steps:
      - run_tox_scenario:
          pattern: '^py..-profile'
>>>>>>> ebcae8e5

  integration:
    executor: ddtrace_dev
    docker:
      - image: *ddtrace_dev_image
        environment:
          TEST_DATADOG_INTEGRATION: 1
      - *datadog_agent
    steps:
      - run_tox_scenario:
          pattern: '^py..-integration'

  futures:
    executor: ddtrace_dev
    steps:
      - run_tox_scenario:
          pattern: '^futures_contrib-'

  boto:
    executor: ddtrace_dev
    steps:
      - run_tox_scenario:
          pattern: '^boto\(core\)\?_contrib-'

  ddtracerun:
    executor: ddtrace_dev
    docker:
      - image: *ddtrace_dev_image
      - image: *redis_image
    steps:
      - run_tox_scenario:
          pattern: '^py..-ddtracerun$'

  test_utils:
    executor: ddtrace_dev
    steps:
      - run_tox_scenario:
          pattern: '^py..-test_utils$'

  test_logging:
    executor: ddtrace_dev
    steps:
      - run_tox_scenario:
          pattern: '^py..-test_logging$'

  asyncio:
    executor: ddtrace_dev
    steps:
      - run_tox_scenario:
          pattern: '^asyncio_contrib-'

  pylons:
    executor: ddtrace_dev
    steps:
      - run_tox_scenario:
          pattern: '^pylons_contrib-'

  aiohttp:
    executor: ddtrace_dev
    steps:
      - run_tox_scenario:
          pattern: '^aiohttp_contrib-'

  tornado:
    executor: ddtrace_dev
    steps:
      - run_tox_scenario:
          pattern: '^tornado_contrib-'

  bottle:
    executor: ddtrace_dev
    steps:
      - run_tox_scenario:
          pattern: '^bottle_contrib\(_autopatch\)\?-'

  cassandra:
    executor: ddtrace_dev
    docker:
      - image: *ddtrace_dev_image
        environment:
          CASS_DRIVER_NO_EXTENSIONS: 1
      - image: *cassandra_image
        environment:
          - MAX_HEAP_SIZE=512M
          - HEAP_NEWSIZE=256M
    steps:
      - run_tox_scenario:
          wait: cassandra
          pattern: '^cassandra_contrib-'

  celery:
    executor: ddtrace_dev
    docker:
      - image: *ddtrace_dev_image
      - image: redis:4.0-alpine
    steps:
      - run_tox_scenario:
          pattern: '^celery_contrib-'

  consul:
    executor: ddtrace_dev
    docker:
      - image: *ddtrace_dev_image
      - image: *consul_image
    steps:
      - run_tox_scenario:
          pattern: '^consul_contrib-'

  dogpile_cache:
    executor: ddtrace_dev
    steps:
      - run_tox_scenario:
          pattern: '^dogpile_contrib-'

  elasticsearch:
    executor: ddtrace_dev
    docker:
      - image: *ddtrace_dev_image
      - image: *elasticsearch_image
    steps:
      - run_tox_scenario:
          pattern: '^elasticsearch_contrib-'

  falcon:
    executor: ddtrace_dev
    steps:
      - run_tox_scenario:
          pattern: '^falcon_contrib'

  django:
    executor: ddtrace_dev
    docker:
      - image: *ddtrace_dev_image
      - image: *redis_image
      - image: *memcached_image
      - *datadog_agent
    steps:
      - run_tox_scenario:
          pattern: '^django_contrib'

  djangorestframework:
    executor: ddtrace_dev
    docker:
      - image: *ddtrace_dev_image
      - image: *redis_image
      - image: *memcached_image
      - *datadog_agent
    steps:
      - run_tox_scenario:
          pattern: '^django_drf_contrib'

  flask:
    executor: ddtrace_dev
    docker:
      - image: *ddtrace_dev_image
      - image: *redis_image
      - image: *memcached_image
    steps:
      - run_tox_scenario:
          pattern: '^flask_\(cache_\)\?contrib\(_autopatch\)\?-'

  gevent:
    executor: ddtrace_dev
    steps:
      - run_tox_scenario:
          pattern: '^gevent_contrib-'

  httplib:
    executor: ddtrace_dev
    steps:
      - run_tox_scenario:
          pattern: '^httplib_contrib'

  grpc:
    executor: ddtrace_dev
    steps:
      - run_tox_scenario:
          pattern: '^grpc_contrib-'

  molten:
    executor: ddtrace_dev
    steps:
      - run_tox_scenario:
          pattern: '^molten_contrib-'

  mysqlconnector:
    executor: ddtrace_dev
    docker:
      - image: *ddtrace_dev_image
      - *mysql_server
    steps:
      - run_tox_scenario:
          wait: mysql
          pattern: '^mysql_contrib-.*-mysqlconnector'

  mysqlpython:
    executor: ddtrace_dev
    docker:
      - image: *ddtrace_dev_image
      - *mysql_server
    steps:
      - run_tox_scenario:
          wait: mysql
          pattern: '^mysqldb_contrib-.*-mysqlclient'

  mysqldb:
    executor: ddtrace_dev
    docker:
      - image: *ddtrace_dev_image
      - *mysql_server
    steps:
      - run_tox_scenario:
          wait: mysql
          pattern: '^mysqldb_contrib-.*-mysqldb'

  pymysql:
    executor: ddtrace_dev
    docker:
      - image: *ddtrace_dev_image
      - *mysql_server
    steps:
      - run_tox_scenario:
          wait: mysql
          pattern: '^pymysql_contrib-'

  pylibmc:
    executor: ddtrace_dev
    docker:
      - image: *ddtrace_dev_image
      - image: *memcached_image
    steps:
      - run_tox_scenario:
          pattern: '^pylibmc_contrib-'

  pymemcache:
    executor: ddtrace_dev
    docker:
      - image: *ddtrace_dev_image
      - image: *memcached_image
    steps:
      - run_tox_scenario:
          pattern: '^pymemcache_contrib\(_autopatch\)\?-'

  mongoengine:
    executor: ddtrace_dev
    docker:
      - image: *ddtrace_dev_image
      - image: *mongo_image
    steps:
      - run_tox_scenario:
          pattern: '^mongoengine_contrib-'

  pymongo:
    executor: ddtrace_dev
    docker:
      - image: *ddtrace_dev_image
      - image: *mongo_image
    steps:
      - run_tox_scenario:
          pattern: '^pymongo_contrib-'

  pyramid:
    executor: ddtrace_dev
    steps:
      - run_tox_scenario:
          pattern: '^pyramid_contrib\(_autopatch\)\?-'

  requests:
    executor: ddtrace_dev
    docker:
      - image: *ddtrace_dev_image
      - *httpbin_local
    steps:
      - run_tox_scenario:
          pattern: '^requests_contrib\(_autopatch\)\?-'

  requestsgevent:
    executor: ddtrace_dev
    steps:
      - run_tox_scenario:
          pattern: '^requests_gevent_contrib-'

  sqlalchemy:
    executor: ddtrace_dev
    docker:
      - image: *ddtrace_dev_image
      - *postgres_server
      - *mysql_server
    steps:
      - run_tox_scenario:
          wait: postgres mysql
          pattern: '^sqlalchemy_contrib-'

  dbapi:
    executor: ddtrace_dev
    steps:
      - run_tox_scenario:
          pattern: '^dbapi_contrib-'

  psycopg:
    executor: ddtrace_dev
    docker:
      - image: *ddtrace_dev_image
      - *postgres_server
    steps:
      - run_tox_scenario:
          wait: postgres
          pattern: '^psycopg_contrib-'

  aiobotocore:
    executor: ddtrace_dev
    docker:
      - image: *ddtrace_dev_image
      - image: *moto_image
    steps:
      - run_tox_scenario:
          pattern: '^aiobotocore_contrib'

  aiopg:
    executor: ddtrace_dev
    docker:
      - image: *ddtrace_dev_image
      - *postgres_server
    steps:
      - run_tox_scenario:
          wait: postgres
          pattern: '^aiopg_contrib-'

  redis:
    executor: ddtrace_dev
    docker:
      - image: *ddtrace_dev_image
      - image: *redis_image
    steps:
      - run_tox_scenario:
          pattern: '^redis_contrib-'

  rediscluster:
    executor: ddtrace_dev
    docker:
      - image: *ddtrace_dev_image
      - image: *rediscluster_image
        environment:
          - IP=0.0.0.0
    steps:
      - run_tox_scenario:
          wait: rediscluster
          pattern: '^rediscluster_contrib-'

  vertica:
    executor: ddtrace_dev
    docker:
      - image: *ddtrace_dev_image
      - image: *vertica_image
        environment:
          - VP_TEST_USER=dbadmin
          - VP_TEST_PASSWORD=abc123
          - VP_TEST_DATABASE=docker
    steps:
      - run_tox_scenario:
          wait: vertica
          pattern: '^vertica_contrib-'

  kombu:
    executor: ddtrace_dev
    docker:
      - image: *ddtrace_dev_image
      - image: *rabbitmq_image
    steps:
      - run_tox_scenario:
          wait: rabbitmq
          pattern: '^kombu_contrib-'

  sqlite3:
    executor: ddtrace_dev
    steps:
      - run_tox_scenario:
          pattern: '^sqlite3_contrib-'

  unit_tests:
    executor: ddtrace_dev
    steps:
      - run_tox_scenario:
          pattern: '^unit_tests-'

  benchmarks:
    executor: ddtrace_dev
    steps:
      - checkout
      - setup_tox
      - restore_tox_cache
      - run:
          command: |
            mkdir -p /tmp/test-reports
            tox -e 'benchmarks-{py27,py34,py35,py36,py37,py38}' --result-json /tmp/benchmarks.results -- --benchmark-storage=file:///tmp/test-reports/ --benchmark-autosave
      - store_test_results:
          path: /tmp/test-reports
      - store_artifacts:
          path: /tmp/test-reports
      - save_results
      - save_tox_cache

  deploy_master:
    # build the master branch releasing development docs and wheels
<<<<<<< HEAD
    executor: python38
    steps:
      - checkout
      - setup_tox
      - run: sudo apt-get -y install rake
      - run: pip install tox mkwheelhouse awscli
      - run: tox -e docs
      - run: S3_DIR=trace-dev rake release:docs
      - run: S3_DIR=trace-dev rake release:wheel

  jinja2:
    executor: ddtrace_dev
    steps:
=======
    <<: *machine_executor
    steps:
      - checkout
      - *pyenv-set-global
      - deploy_docs:
          s3_dir: *s3_dir_dev
      - deploy_wheels

  deploy_staging:
    <<: *machine_executor
    steps:
      - checkout
      - *pyenv-set-global
      - deploy_wheels

  jinja2:
    executor: ddtrace_dev
    steps:
>>>>>>> ebcae8e5
      - run_tox_scenario:
          pattern: '^jinja2_contrib-'

  mako:
    executor: ddtrace_dev
    steps:
      - run_tox_scenario:
          pattern: '^mako_contrib-'

  algoliasearch:
    executor: ddtrace_dev
    steps:
      - run_tox_scenario:
          pattern: '^algoliasearch_contrib-'

  build_docs:
    # deploy official documentation
    executor: python38
    steps:
      - checkout
      - setup_tox
      - run: tox -e docs
      - run:
          command: |
             mkdir -p /tmp/docs
             cp -r docs/_build/html/* /tmp/docs
      - store_artifacts:
          path: /tmp/docs

  deploy_docs:
    # deploy official documentation
    executor: python38
    steps:
      - checkout
      - deploy_docs:
          s3_dir: *s3_dir_prod

  verify_all_tests_ran:
    executor: python38
    steps:
      - attach_workspace:
          at: /tmp/workspace
      - checkout
      - setup_tox
      - run: ls /tmp/workspace/*
        # debug: shows how many time each test was executed
      - run: jq -s ".[]|.testenvs|keys|.[]" /tmp/workspace/* | grep -v GLOB | sed 's/"//g' | sort | uniq -c | sort -rn
        # list all executed test
      - run: jq -s ".[]|.testenvs|keys|.[]" /tmp/workspace/* | grep -v GLOB | grep -v .package | sed 's/"//g' | sort | uniq | tee all_executed_tests
        # list all tests in tox.ini
      - run: tox -l | grep -v -E "^(wait$|\.)" | sort > all_tests
        # checks that all tests were executed
      - run: diff -u all_tests all_executed_tests


requires_pre_test: &requires_pre_test
  requires:
    - black
    - flake8

workflows:
  version: 2

  deploy_docs:
    jobs:
      - build_docs:
          <<: *deploy_docs_filters
      - approve_docs_deployment:
          <<: *deploy_docs_filters
          type: approval
          requires:
            - build_docs
      - deploy_docs:
          <<: *deploy_docs_filters
          requires:
            - approve_docs_deployment
  test:
    jobs:
      # Jobs that should run before individual integration test suites
      - build_docs
      - black
      - flake8

      # Test building the package
      - test_build_py38: *requires_pre_test
      - test_build_py37: *requires_pre_test
      - test_build_py36: *requires_pre_test
      - test_build_py35: *requires_pre_test
      - test_build_py34: *requires_pre_test
      - test_build_py27: *requires_pre_test

      # Integration test suites
      - aiobotocore: *requires_pre_test
      - aiohttp: *requires_pre_test
      - aiopg: *requires_pre_test
      - asyncio: *requires_pre_test
      - algoliasearch: *requires_pre_test
      - benchmarks: *requires_pre_test
      - boto: *requires_pre_test
      - bottle: *requires_pre_test
      - cassandra: *requires_pre_test
      - celery: *requires_pre_test
      - consul: *requires_pre_test
      - dbapi: *requires_pre_test
      - ddtracerun: *requires_pre_test
      - django: *requires_pre_test
      - djangorestframework: *requires_pre_test
      - dogpile_cache: *requires_pre_test
      - elasticsearch: *requires_pre_test
      - falcon: *requires_pre_test
      - flask: *requires_pre_test
      - futures: *requires_pre_test
      - gevent: *requires_pre_test
      - grpc: *requires_pre_test
      - httplib: *requires_pre_test
      - integration: *requires_pre_test
      - internal: *requires_pre_test
<<<<<<< HEAD
=======
      - profile: *requires_pre_test
>>>>>>> ebcae8e5
      - jinja2: *requires_pre_test
      - kombu: *requires_pre_test
      - mako: *requires_pre_test
      - molten: *requires_pre_test
      - mongoengine: *requires_pre_test
      - mysqlconnector: *requires_pre_test
      - mysqldb: *requires_pre_test
      - mysqlpython: *requires_pre_test
      - opentracer: *requires_pre_test
      - psycopg: *requires_pre_test
      - pylibmc: *requires_pre_test
      - pylons: *requires_pre_test
      - pymemcache: *requires_pre_test
      - pymongo: *requires_pre_test
      - pymysql: *requires_pre_test
      - pyramid: *requires_pre_test
      - redis: *requires_pre_test
      - rediscluster: *requires_pre_test
      - requests: *requires_pre_test
      - requestsgevent: *requires_pre_test
      - sqlalchemy: *requires_pre_test
      - sqlite3: *requires_pre_test
      - test_utils: *requires_pre_test
      - test_logging: *requires_pre_test
      - tornado: *requires_pre_test
      # tracer
      - tracer: *requires_pre_test
      - unit_tests: *requires_pre_test
      - vertica: *requires_pre_test
      - verify_all_tests_ran:
          requires:
            # Individual tests do not need this to start running
            - build_docs

            # flake8 dependent jobs
            - aiobotocore
            - aiohttp
            - aiopg
            - asyncio
            - algoliasearch
            - benchmarks
            - boto
            - bottle
            - cassandra
            - celery
            - consul
            - dbapi
            - ddtracerun
            - dogpile_cache
            - django
            - djangorestframework
            - elasticsearch
            - falcon
            - flask
            - futures
            - gevent
            - grpc
            - httplib
            - integration
            - internal
            - profile
            - jinja2
            - kombu
            - mako
            - molten
            - mongoengine
            - mysqlconnector
            - mysqldb
            - mysqlpython
            - opentracer
            - psycopg
            - pylibmc
            - pylons
            - pymemcache
            - pymongo
            - pymysql
            - pyramid
            - redis
            - rediscluster
            - requests
            - requestsgevent
            - sqlalchemy
            - sqlite3
            - test_build_py38
            - test_build_py37
            - test_build_py36
            - test_build_py35
            - test_build_py34
            - test_build_py27
            - test_utils
            - test_logging
            - tracer
            - tornado
            - unit_tests
            - vertica
<<<<<<< HEAD
#      - deploy_dev:
#          requires:
#            - verify_all_tests_ran
#          filters:
#            branches:
#              only: master
=======
      - deploy_master:
          requires:
            - verify_all_tests_ran
          filters:
            branches:
              only: master
      - deploy_staging:
          requires:
            - verify_all_tests_ran
          filters:
            branches:
              only: staging
>>>>>>> ebcae8e5
<|MERGE_RESOLUTION|>--- conflicted
+++ resolved
@@ -1,233 +1,4 @@
 version: 2.1
-<<<<<<< HEAD
-
-resource_class: &resource_class small
-busybox_image: &busybox_image busybox:latest
-python38_image: &python38_image circleci/python:3.8
-python37_image: &python37_image circleci/python:3.7
-python36_image: &python36_image circleci/python:3.6
-python35_image: &python35_image circleci/python:3.5
-# The circleci/python:3.4 images are broken, we cannot do `pip install <package>`
-# https://github.com/circleci/circleci-images/issues/466
-python34_image: &python34_image python:3.4
-python27_image: &python27_image circleci/python:2.7
-ddtrace_dev_image: &ddtrace_dev_image datadog/docker-library:ddtrace_py
-datadog_agent_image: &datadog_agent_image datadog/docker-dd-agent:latest
-redis_image: &redis_image redis:4.0-alpine
-rediscluster_image: &rediscluster_image grokzen/redis-cluster:4.0.9
-memcached_image: &memcached_image memcached:1.5-alpine
-cassandra_image: &cassandra_image spotify/cassandra:latest
-consul_image: &consul_image consul:1.6.0
-moto_image: &moto_image palazzem/moto:1.0.1
-elasticsearch_image: &elasticsearch_image elasticsearch:2.3
-mysql_image: &mysql_image mysql:5.7
-postgres_image: &postgres_image postgres:10.5-alpine
-mongo_image: &mongo_image mongo:3.6
-httpbin_image: &httpbin_image kennethreitz/httpbin@sha256:2c7abc4803080c22928265744410173b6fea3b898872c01c5fd0f0f9df4a59fb
-vertica_image: &vertica_image sumitchawla/vertica:latest
-rabbitmq_image: &rabbitmq_image rabbitmq:3.7-alpine
-
-commands:
-  setup_tox:
-    description: "Install tox"
-    steps:
-      - run: pip install tox
-
-  restore_tox_cache:
-    description: "Restore .tox directory from previous runs for faster installs"
-    steps:
-      - restore_cache:
-          # In the cache key:
-          #   - .Environment.CIRCLE_JOB: We do separate tox environments by job name, so caching and restoring is
-          #                              much faster.
-          key: tox-cache-{{ .Environment.CIRCLE_JOB }}-{{ checksum "tox.ini" }}
-
-  save_tox_cache:
-    description: "Save .tox directory into cache for faster installs next time"
-    steps:
-      - save_cache:
-          # In the cache key:
-          #   - .Environment.CIRCLE_JOB: We do separate tox environments by job name, so caching and restoring is
-          #                              much faster.
-          key: tox-cache-{{ .Environment.CIRCLE_JOB }}-{{ checksum "tox.ini" }}
-          paths:
-            - ".tox"
-
-  save_results:
-    description: "Persist tox *.results files to /tmp directory"
-    steps:
-      - persist_to_workspace:
-          root: /tmp
-          paths:
-            - "*.results"
-
-  run_tox_scenario:
-    description: "Run scripts/run-tox-scenario with setup, caching and persistence"
-    parameters:
-      pattern:
-        type: string
-      wait:
-        type: string
-        default: ""
-    steps:
-      - checkout
-      - setup_tox
-      - restore_tox_cache
-      - when:
-          condition:
-            << parameters.wait >>
-          steps:
-            - run:
-                name: "Waiting for << parameters.wait >>"
-                command: tox -e 'wait' << parameters.wait >>
-      - run:
-          name: "Run scripts/run-tox-scenario"
-          command: scripts/run-tox-scenario '<< parameters.pattern >>'
-      - save_results
-      - save_tox_cache
-
-  test_build:
-    description: "Build the package extensions and wheel to validate builds work"
-    steps:
-      - checkout
-
-      # Install required dependencies
-      # DEV: `pyopenssl` needed until the following PR is released
-      #      https://github.com/pypa/twine/pull/447
-      # DEV: `wheel` is needed to run `bdist_wheel`
-      - run: pip install twine readme_renderer[md] pyopenssl wheel
-      # Ensure we didn't cache from previous runs
-      - run: rm -rf build/ dist/
-      # Manually build any extensions to ensure they succeed
-      # DEV: `DDTRACE_BUILD_RAISE=TRUE` will ensure we don't swallow any build errors
-      - run: DDTRACE_BUILD_RAISE=TRUE python setup.py build_ext --force
-      # Ensure source package will build
-      - run: python setup.py sdist
-      # Ensure wheel will build
-      # DEV: `DDTRACE_BUILD_RAISE=TRUE` will ensure we don't swallow any build errors
-      - run: DDTRACE_BUILD_RAISE=TRUE python setup.py bdist_wheel
-      # Ensure package long description is valid and will render
-      # https://github.com/pypa/twine/tree/6c4d5ecf2596c72b89b969ccc37b82c160645df8#twine-check
-      - run: twine check dist/*
-
-
-executors:
-  python38:
-    docker:
-      - image: *python38_image
-    resource_class: *resource_class
-  python37:
-    docker:
-      - image: *python37_image
-    resource_class: *resource_class
-  python36:
-    docker:
-      - image: *python36_image
-    resource_class: *resource_class
-  python35:
-    docker:
-      - image: *python35_image
-    resource_class: *resource_class
-  python34:
-    docker:
-      - image: *python34_image
-    resource_class: *resource_class
-  python27:
-    docker:
-      - image: *python27_image
-    resource_class: *resource_class
-  ddtrace_dev:
-    docker:
-      - image: *ddtrace_dev_image
-    resource_class: *resource_class
-
-# Common configuration blocks as YAML anchors
-# See: https://circleci.com/blog/circleci-hacks-reuse-yaml-in-your-circleci-config-with-yaml/
-httpbin_local: &httpbin_local
-  image: *httpbin_image
-  name: httpbin.org
-
-deploy_docs_filters: &deploy_docs_filters
-  filters:
-    tags:
-      only: /(^docs$)|(^v[0-9]+(\.[0-9]+)*$)/
-    branches:
-      ignore: /.*/
-
-datadog_agent: &datadog_agent
-  image: *datadog_agent_image
-  environment:
-    DD_APM_ENABLED: true
-    DD_BIND_HOST: 0.0.0.0
-    DD_API_KEY: invalid_key_but_this_is_fine
-
-mysql_server: &mysql_server
-  image: *mysql_image
-  environment:
-    - MYSQL_ROOT_PASSWORD=admin
-    - MYSQL_PASSWORD=test
-    - MYSQL_USER=test
-    - MYSQL_DATABASE=test
-
-postgres_server: &postgres_server
-  image: *postgres_image
-  environment:
-    - POSTGRES_PASSWORD=postgres
-    - POSTGRES_USER=postgres
-    - POSTGRES_DB=postgres
-
-jobs:
-  black:
-    executor: python38
-    steps:
-      - checkout
-      - setup_tox
-      - run: tox -e 'black' --result-json /tmp/black.results
-      - save_results
-
-  flake8:
-    executor: python38
-    steps:
-      - checkout
-      - setup_tox
-      - run: tox -e 'flake8' --result-json /tmp/flake8.results
-      - save_results
-
-  test_build_py38:
-    executor: python38
-    steps:
-      - test_build
-  test_build_py37:
-    executor: python37
-    steps:
-      - test_build
-  test_build_py36:
-    executor: python36
-    steps:
-      - test_build
-  test_build_py35:
-    executor: python35
-    steps:
-      - test_build
-  test_build_py34:
-    executor: python34
-    steps:
-      - test_build
-  test_build_py27:
-    executor: python27
-    steps:
-      - test_build
-
-  tracer:
-    executor: ddtrace_dev
-    steps:
-      - run_tox_scenario:
-          pattern: '^py..-tracer'
-
-  internal:
-    executor: ddtrace_dev
-    steps:
-=======
 
 s3_dir_dev: &s3_dir_dev trace-dev
 s3_dir_prod: &s3_dir_prod trace
@@ -509,7 +280,6 @@
   internal:
     executor: ddtrace_dev
     steps:
->>>>>>> ebcae8e5
       - run_tox_scenario:
           pattern: '^py..-internal'
 
@@ -518,15 +288,12 @@
     steps:
       - run_tox_scenario:
           pattern: '^py..-opentracer'
-<<<<<<< HEAD
-=======
 
   profile:
     executor: ddtrace_dev
     steps:
       - run_tox_scenario:
           pattern: '^py..-profile'
->>>>>>> ebcae8e5
 
   integration:
     executor: ddtrace_dev
@@ -931,21 +698,6 @@
 
   deploy_master:
     # build the master branch releasing development docs and wheels
-<<<<<<< HEAD
-    executor: python38
-    steps:
-      - checkout
-      - setup_tox
-      - run: sudo apt-get -y install rake
-      - run: pip install tox mkwheelhouse awscli
-      - run: tox -e docs
-      - run: S3_DIR=trace-dev rake release:docs
-      - run: S3_DIR=trace-dev rake release:wheel
-
-  jinja2:
-    executor: ddtrace_dev
-    steps:
-=======
     <<: *machine_executor
     steps:
       - checkout
@@ -964,7 +716,6 @@
   jinja2:
     executor: ddtrace_dev
     steps:
->>>>>>> ebcae8e5
       - run_tox_scenario:
           pattern: '^jinja2_contrib-'
 
@@ -1082,10 +833,7 @@
       - httplib: *requires_pre_test
       - integration: *requires_pre_test
       - internal: *requires_pre_test
-<<<<<<< HEAD
-=======
       - profile: *requires_pre_test
->>>>>>> ebcae8e5
       - jinja2: *requires_pre_test
       - kombu: *requires_pre_test
       - mako: *requires_pre_test
@@ -1181,24 +929,15 @@
             - tornado
             - unit_tests
             - vertica
-<<<<<<< HEAD
-#      - deploy_dev:
-#          requires:
-#            - verify_all_tests_ran
-#          filters:
-#            branches:
-#              only: master
-=======
-      - deploy_master:
-          requires:
-            - verify_all_tests_ran
-          filters:
-            branches:
-              only: master
-      - deploy_staging:
-          requires:
-            - verify_all_tests_ran
-          filters:
-            branches:
-              only: staging
->>>>>>> ebcae8e5
+      # - deploy_master:
+      #     requires:
+      #       - verify_all_tests_ran
+      #     filters:
+      #       branches:
+      #         only: master
+      # - deploy_staging:
+      #     requires:
+      #       - verify_all_tests_ran
+      #     filters:
+      #       branches:
+      #         only: staging