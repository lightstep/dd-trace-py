--- conflicted
+++ resolved
@@ -1,63 +1,5 @@
 version: 2.1
 
-<<<<<<< HEAD
-
-# Common configuration blocks as YAML anchors
-# See: https://circleci.com/blog/circleci-hacks-reuse-yaml-in-your-circleci-config-with-yaml/
-httpbin_local: &httpbin_local
-  image: kennethreitz/httpbin@sha256:2c7abc4803080c22928265744410173b6fea3b898872c01c5fd0f0f9df4a59fb
-  name: httpbin.org
-test_runner: &test_runner
-  image: datadog/docker-library:ddtrace_py
-restore_cache_step: &restore_cache_step
-  restore_cache:
-    keys:
-        # In the cache key:
-        #   - .Environment.CIRCLE_JOB: We do separate tox environments by job name, so caching and restoring is
-        #                              much faster.
-        - v0.1.0-tox-cache-{{ .Environment.CIRCLE_JOB }}-{{ checksum "tox.ini" }}
-resource_class: &resource_class small
-save_cache_step: &save_cache_step
-  save_cache:
-    key: v0.1.0-tox-cache-{{ .Environment.CIRCLE_JOB }}-{{ checksum "tox.ini" }}
-    paths:
-      - .tox
-deploy_docs_filters: &deploy_docs_filters
-  filters:
-    tags:
-      only: /(^docs$)|(^v[0-9]+(\.[0-9]+)*$)/
-    branches:
-      ignore: /.*/
-persist_to_workspace_step: &persist_to_workspace_step
-  persist_to_workspace:
-    root: /tmp
-    paths:
-      - "*.results"
-
-
-jobs:
-  black:
-    docker:
-      - *test_runner
-    resource_class: *resource_class
-    steps:
-      - checkout
-      - *restore_cache_step
-      - run: tox -e 'black' --result-json /tmp/black.results
-      - *persist_to_workspace_step
-      - *save_cache_step
-
-  flake8:
-    docker:
-      - *test_runner
-    resource_class: *resource_class
-    steps:
-      - checkout
-      - *restore_cache_step
-      - run: tox -e 'flake8' --result-json /tmp/flake8.results
-      - *persist_to_workspace_step
-      - *save_cache_step
-=======
 resource_class: &resource_class small
 busybox_image: &busybox_image busybox:latest
 python38_image: &python38_image circleci/python:3.8
@@ -142,7 +84,6 @@
           command: scripts/run-tox-scenario '<< parameters.pattern >>'
       - save_results
       - save_tox_cache
->>>>>>> f8ff0308
 
   test_build:
     description: "Build the package extensions and wheel to validate builds work"
@@ -430,13 +371,6 @@
       - image: *memcached_image
       - *datadog_agent
     steps:
-<<<<<<< HEAD
-      - checkout
-      # - *restore_cache_step
-      - run: scripts/run-tox-scenario '^django_'
-      - *persist_to_workspace_step
-      # - *save_cache_step
-=======
       - run_tox_scenario:
           pattern: '^django_contrib'
 
@@ -450,7 +384,6 @@
     steps:
       - run_tox_scenario:
           pattern: '^django_drf_contrib'
->>>>>>> f8ff0308
 
   flask:
     executor: ddtrace_dev
@@ -802,220 +735,6 @@
       - build_docs
       - black
       - flake8
-<<<<<<< HEAD
-      - test_build
-      - aiobotocore:
-          requires:
-            - flake8
-            - black
-      - aiohttp:
-          requires:
-            - flake8
-            - black
-      - aiopg:
-          requires:
-            - flake8
-            - black
-      - asyncio:
-          requires:
-            - flake8
-            - black
-      - algoliasearch:
-          requires:
-            - flake8
-            - black
-      - benchmarks:
-          requires:
-            - flake8
-            - black
-      - boto:
-          requires:
-            - flake8
-            - black
-      - bottle:
-          requires:
-            - flake8
-            - black
-      - cassandra:
-          requires:
-            - flake8
-            - black
-      - celery:
-          requires:
-            - flake8
-            - black
-      - consul:
-          requires:
-            - flake8
-            - black
-      - dbapi:
-          requires:
-            - flake8
-            - black
-      - ddtracerun:
-          requires:
-            - flake8
-            - black
-      - django:
-          requires:
-            - flake8
-            - black
-      - elasticsearch:
-          requires:
-            - flake8
-            - black
-      - falcon:
-          requires:
-            - flake8
-            - black
-      - flask:
-          requires:
-            - flake8
-            - black
-      - futures:
-          requires:
-            - flake8
-            - black
-      - gevent:
-          requires:
-            - flake8
-            - black
-      - grpc:
-          requires:
-            - flake8
-            - black
-      - httplib:
-          requires:
-            - flake8
-            - black
-      - integration:
-          requires:
-            - flake8
-            - black
-      - internal:
-          requires:
-            - flake8
-            - black
-      - jinja2:
-          requires:
-            - flake8
-            - black
-      - kombu:
-          requires:
-            - flake8
-            - black
-      - mako:
-          requires:
-            - flake8
-            - black
-      - molten:
-          requires:
-            - flake8
-            - black
-      - mongoengine:
-          requires:
-            - flake8
-            - black
-      - mysqlconnector:
-          requires:
-            - flake8
-            - black
-      - mysqldb:
-          requires:
-            - flake8
-            - black
-      - mysqlpython:
-          requires:
-            - flake8
-            - black
-      - opentracer:
-          requires:
-            - flake8
-            - black
-      - psycopg:
-          requires:
-            - flake8
-            - black
-      - pylibmc:
-          requires:
-            - flake8
-            - black
-      - pylons:
-          requires:
-            - flake8
-            - black
-      - pymemcache:
-          requires:
-            - flake8
-            - black
-      - pymongo:
-          requires:
-            - flake8
-            - black
-      - pymysql:
-          requires:
-            - flake8
-            - black
-      - pyramid:
-          requires:
-            - flake8
-            - black
-      - redis:
-          requires:
-            - flake8
-            - black
-      - rediscluster:
-          requires:
-            - flake8
-            - black
-      - requests:
-          requires:
-            - flake8
-            - black
-      - requestsgevent:
-          requires:
-            - flake8
-            - black
-      - sqlalchemy:
-          requires:
-            - flake8
-            - black
-      - sqlite3:
-          requires:
-            - flake8
-            - black
-      - test_utils:
-          requires:
-            - flake8
-            - black
-      - test_logging:
-          requires:
-            - flake8
-            - black
-      - tornado:
-          requires:
-            - flake8
-            - black
-      - tracer:
-          requires:
-            - flake8
-            - black
-      - unit_tests:
-          requires:
-            - flake8
-            - black
-      - vertica:
-          requires:
-            - flake8
-            - black
-      - wait_all_tests:
-          requires:
-            # Initial jobs
-            - build_docs
-            - black
-            - flake8
-            - test_build
-=======
 
       # Test building the package
       - test_build_py38: *requires_pre_test
@@ -1084,7 +803,6 @@
           requires:
             # Individual tests do not need this to start running
             - build_docs
->>>>>>> f8ff0308
 
             # flake8 dependent jobs
             - aiobotocore
@@ -1146,18 +864,9 @@
             - tornado
             - unit_tests
             - vertica
-<<<<<<< HEAD
 #      - deploy_dev:
 #          requires:
-#            - wait_all_tests
+#            - verify_all_tests_ran
 #          filters:
 #            branches:
-#              only: master
-=======
-      - deploy_dev:
-          requires:
-            - verify_all_tests_ran
-          filters:
-            branches:
-              only: master
->>>>>>> f8ff0308
+#              only: master