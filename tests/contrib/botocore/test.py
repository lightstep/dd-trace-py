--- conflicted
+++ resolved
@@ -47,10 +47,7 @@
         self.assertEqual(span.get_tag('aws.agent'), 'botocore')
         self.assertEqual(span.get_tag('aws.region'), 'us-west-2')
         self.assertEqual(span.get_tag('aws.operation'), 'DescribeInstances')
-<<<<<<< HEAD
-=======
         self.assertEqual(span.get_tag('aws.requestid'), 'fdcdcab1-ae5c-489e-9c33-4637c5dda355')
->>>>>>> ebcae8e5
         assert_span_http_status_code(span, 200)
         self.assertEqual(span.get_metric('retry_attempts'), 0)
         self.assertEqual(span.service, 'test-botocore-tracing.ec2')
