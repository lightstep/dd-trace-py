# stdlib
import sqlite3
import time

# project
import ddtrace
from ddtrace import Pin
from ddtrace.contrib.sqlite3 import connection_factory
from ddtrace.contrib.sqlite3.patch import patch, unpatch
from ddtrace.ext import errors

# testing
from tests.opentracer.utils import init_tracer
from ...base import BaseTracerTestCase


class TestSQLite(BaseTracerTestCase):
    def setUp(self):
        super(TestSQLite, self).setUp()
        patch()

    def tearDown(self):
        unpatch()
        super(TestSQLite, self).tearDown()

    def test_backwards_compat(self):
        # a small test to ensure that if the previous interface is used
        # things still work
        factory = connection_factory(self.tracer, service='my_db_service')
        conn = sqlite3.connect(':memory:', factory=factory)
        q = 'select * from sqlite_master'
        rows = conn.execute(q)
        assert not rows.fetchall()
        assert not self.spans

    def test_service_info(self):
        backup_tracer = ddtrace.tracer
        ddtrace.tracer = self.tracer

        sqlite3.connect(':memory:')

        services = self.tracer.writer.pop_services()
<<<<<<< HEAD
        # DEV: Sending of services is a noop while we remove the API
        self.assertEqual(len(services), 0)
=======
        self.assertEqual(services, {})

>>>>>>> 06de8485
        ddtrace.tracer = backup_tracer

    def test_sqlite(self):
        # ensure we can trace multiple services without stomping
        services = ['db', 'another']
        for service in services:
            db = sqlite3.connect(':memory:')
            pin = Pin.get_from(db)
            assert pin
            self.assertEqual('db', pin.app_type)
            pin.clone(
                service=service,
                tracer=self.tracer).onto(db)

            # Ensure we can run a query and it's correctly traced
            q = 'select * from sqlite_master'
            start = time.time()
            cursor = db.execute(q)
            rows = cursor.fetchall()
            end = time.time()
            assert not rows
            self.assert_structure(
                dict(name='sqlite.query', span_type='sql', resource=q, service=service, error=0),
            )
            root = self.get_root_span()
            self.assertIsNone(root.get_tag('sql.query'))
            assert start <= root.start <= end
            assert root.duration <= end - start
            self.reset()

            # run a query with an error and ensure all is well
            q = 'select * from some_non_existant_table'
            try:
                db.execute(q)
            except Exception:
                pass
            else:
                assert 0, 'should have an error'

            self.assert_structure(
                dict(name='sqlite.query', span_type='sql', resource=q, service=service, error=1),
            )
            root = self.get_root_span()
            self.assertIsNone(root.get_tag('sql.query'))
            self.assertIsNotNone(root.get_tag(errors.ERROR_STACK))
            self.assertIn('OperationalError', root.get_tag(errors.ERROR_TYPE))
            self.assertIn('no such table', root.get_tag(errors.ERROR_MSG))
            self.reset()

    def test_sqlite_fetchall_is_traced(self):
        q = 'select * from sqlite_master'

        # Not traced by default
        connection = self._given_a_traced_connection(self.tracer)
        cursor = connection.execute(q)
        cursor.fetchall()
        self.assert_structure(dict(name='sqlite.query', resource=q))
        self.reset()

        with self.override_config('dbapi2', dict(trace_fetch_methods=True)):
            connection = self._given_a_traced_connection(self.tracer)
            cursor = connection.execute(q)
            cursor.fetchall()

            # We have two spans side by side
            query_span, fetchall_span = self.get_root_spans()

            # Assert query
            query_span.assert_structure(dict(name='sqlite.query', resource=q))

            # Assert fetchall
            fetchall_span.assert_structure(dict(name='sqlite.query.fetchall', resource=q, span_type='sql', error=0))
            self.assertIsNone(fetchall_span.get_tag('sql.query'))

    def test_sqlite_fetchone_is_traced(self):
        q = 'select * from sqlite_master'

        # Not traced by default
        connection = self._given_a_traced_connection(self.tracer)
        cursor = connection.execute(q)
        cursor.fetchone()
        self.assert_structure(dict(name='sqlite.query', resource=q))
        self.reset()

        with self.override_config('dbapi2', dict(trace_fetch_methods=True)):
            connection = self._given_a_traced_connection(self.tracer)
            cursor = connection.execute(q)
            cursor.fetchone()

            # We have two spans side by side
            query_span, fetchone_span = self.get_root_spans()

            # Assert query
            query_span.assert_structure(dict(name='sqlite.query', resource=q))

            # Assert fetchone
            fetchone_span.assert_structure(
                dict(
                    name='sqlite.query.fetchone',
                    resource=q,
                    span_type='sql',
                    error=0,
                ),
            )
            self.assertIsNone(fetchone_span.get_tag('sql.query'))

    def test_sqlite_fetchmany_is_traced(self):
        q = 'select * from sqlite_master'

        # Not traced by default
        connection = self._given_a_traced_connection(self.tracer)
        cursor = connection.execute(q)
        cursor.fetchmany(123)
        self.assert_structure(dict(name='sqlite.query', resource=q))
        self.reset()

        with self.override_config('dbapi2', dict(trace_fetch_methods=True)):
            connection = self._given_a_traced_connection(self.tracer)
            cursor = connection.execute(q)
            cursor.fetchmany(123)

            # We have two spans side by side
            query_span, fetchmany_span = self.get_root_spans()

            # Assert query
            query_span.assert_structure(dict(name='sqlite.query', resource=q))

            # Assert fetchmany
            fetchmany_span.assert_structure(
                dict(
                    name='sqlite.query.fetchmany',
                    resource=q,
                    span_type='sql',
                    error=0,
                    meta={'db.fetch.size': '123'},
                ),
            )
            self.assertIsNone(fetchmany_span.get_tag('sql.query'))

    def test_sqlite_ot(self):
        """Ensure sqlite works with the opentracer."""
        ot_tracer = init_tracer('sqlite_svc', self.tracer)

        # Ensure we can run a query and it's correctly traced
        q = 'select * from sqlite_master'
        with ot_tracer.start_active_span('sqlite_op'):
            db = sqlite3.connect(':memory:')
            pin = Pin.get_from(db)
            assert pin
            self.assertEqual('db', pin.app_type)
            pin.clone(tracer=self.tracer).onto(db)
            cursor = db.execute(q)
            rows = cursor.fetchall()
        assert not rows

        self.assert_structure(
            dict(name='sqlite_op', service='sqlite_svc'),
            (
                dict(name='sqlite.query', span_type='sql', resource=q, error=0),
            )
        )
        self.reset()

        with self.override_config('dbapi2', dict(trace_fetch_methods=True)):
            with ot_tracer.start_active_span('sqlite_op'):
                db = sqlite3.connect(':memory:')
                pin = Pin.get_from(db)
                assert pin
                self.assertEqual('db', pin.app_type)
                pin.clone(tracer=self.tracer).onto(db)
                cursor = db.execute(q)
                rows = cursor.fetchall()
                assert not rows

            self.assert_structure(
                dict(name='sqlite_op', service='sqlite_svc'),
                (
                    dict(name='sqlite.query', span_type='sql', resource=q, error=0),
                    dict(name='sqlite.query.fetchall', span_type='sql', resource=q, error=0),
                ),
            )

    def test_commit(self):
        connection = self._given_a_traced_connection(self.tracer)
        connection.commit()
        self.assertEqual(len(self.spans), 1)
        span = self.spans[0]
        self.assertEqual(span.service, 'sqlite')
        self.assertEqual(span.name, 'sqlite.connection.commit')

    def test_rollback(self):
        connection = self._given_a_traced_connection(self.tracer)
        connection.rollback()
        self.assert_structure(
            dict(name='sqlite.connection.rollback', service='sqlite'),
        )

    def test_patch_unpatch(self):
        # Test patch idempotence
        patch()
        patch()

        db = sqlite3.connect(':memory:')
        pin = Pin.get_from(db)
        assert pin
        pin.clone(tracer=self.tracer).onto(db)
        db.cursor().execute('select \'blah\'').fetchall()

        self.assert_structure(
            dict(name='sqlite.query'),
        )
        self.reset()

        # Test unpatch
        unpatch()

        db = sqlite3.connect(':memory:')
        db.cursor().execute('select \'blah\'').fetchall()

        self.assert_has_no_spans()

        # Test patch again
        patch()

        db = sqlite3.connect(':memory:')
        pin = Pin.get_from(db)
        assert pin
        pin.clone(tracer=self.tracer).onto(db)
        db.cursor().execute('select \'blah\'').fetchall()

        self.assert_structure(
            dict(name='sqlite.query'),
        )

    def _given_a_traced_connection(self, tracer):
        db = sqlite3.connect(':memory:')
        Pin.get_from(db).clone(tracer=tracer).onto(db)
        return db<|MERGE_RESOLUTION|>--- conflicted
+++ resolved
@@ -40,13 +40,8 @@
         sqlite3.connect(':memory:')
 
         services = self.tracer.writer.pop_services()
-<<<<<<< HEAD
-        # DEV: Sending of services is a noop while we remove the API
-        self.assertEqual(len(services), 0)
-=======
         self.assertEqual(services, {})
 
->>>>>>> 06de8485
         ddtrace.tracer = backup_tracer
 
     def test_sqlite(self):
