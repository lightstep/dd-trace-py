--- conflicted
+++ resolved
@@ -20,10 +20,7 @@
 
     def setUp(self):
         super(CeleryBaseTestCase, self).setUp()
-<<<<<<< HEAD
-=======
 
->>>>>>> 39299f7e
         # instrument Celery and create an app with Broker and Result backends
         patch()
         self.pin = Pin(service='celery-unittest', tracer=self.tracer)
@@ -32,15 +29,11 @@
         Pin.override(self.app, tracer=self.tracer)
 
     def tearDown(self):
-        super(CeleryBaseTestCase, self).tearDown()
         # remove instrumentation from Celery
         unpatch()
         self.app = None
-<<<<<<< HEAD
-=======
 
         super(CeleryBaseTestCase, self).tearDown()
->>>>>>> 39299f7e
 
     def assert_items_equal(self, a, b):
         if PY2:
