--- conflicted
+++ resolved
@@ -44,11 +44,6 @@
 
 
 def test_config_include():
-<<<<<<< HEAD
-    """ This test makes sure that relative imports still work when the
-    application is run with ls-trace-run """
-=======
     """Makes sure that relative imports still work when the application is run with ddtrace-run."""
->>>>>>> f8ff0308
     config = Configurator()
     config.include('tests.contrib.pyramid._include_me')